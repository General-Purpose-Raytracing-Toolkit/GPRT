// MIT License

// Copyright (c) 2022 Nathan V. Morrical

// Permission is hereby granted, free of charge, to any person obtaining a copy
// of this software and associated documentation files (the "Software"), to deal
// in the Software without restriction, including without limitation the rights
// to use, copy, modify, merge, publish, distribute, sublicense, and/or sell
// copies of the Software, and to permit persons to whom the Software is
// furnished to do so, subject to the following conditions:

// The above copyright notice and this permission notice shall be included in
// all copies or substantial portions of the Software.

// THE SOFTWARE IS PROVIDED "AS IS", WITHOUT WARRANTY OF ANY KIND, EXPRESS OR
// IMPLIED, INCLUDING BUT NOT LIMITED TO THE WARRANTIES OF MERCHANTABILITY,
// FITNESS FOR A PARTICULAR PURPOSE AND NONINFRINGEMENT. IN NO EVENT SHALL THE
// AUTHORS OR COPYRIGHT HOLDERS BE LIABLE FOR ANY CLAIM, DAMAGES OR OTHER
// LIABILITY, WHETHER IN AN ACTION OF CONTRACT, TORT OR OTHERWISE, ARISING FROM,
// OUT OF OR IN CONNECTION WITH THE SOFTWARE OR THE USE OR OTHER DEALINGS IN THE
// SOFTWARE.

// public GPRT API
#include <gprt.h>

// our shared data structures between host and device
#include "sharedCode.h"

#define LOG(message)                                                                                                   \
  std::cout << GPRT_TERMINAL_BLUE;                                                                                     \
  std::cout << "#gprt.sample(main): " << message << std::endl;                                                         \
  std::cout << GPRT_TERMINAL_DEFAULT;
#define LOG_OK(message)                                                                                                \
  std::cout << GPRT_TERMINAL_LIGHT_BLUE;                                                                               \
  std::cout << "#gprt.sample(main): " << message << std::endl;                                                         \
  std::cout << GPRT_TERMINAL_DEFAULT;

extern GPRTProgram s00_deviceCode;

// initial image resolution
const int2 fbSize = {1400, 460};

// final image output
const char *outFileName = "s00-rayGenOnly.png";

#include <iostream>
int
main(int ac, char **av) {
  // The output window will show comments for many of the methods called.
  // Walking through the code line by line with a debugger is educational.
  LOG("gprt example '" << av[0] << "' starting up");

  // ##################################################################
  // set up all the GPU kernels we want to run
  // ##################################################################

  LOG("building module, programs, and pipeline");

  // Since we'll be using a window, we request support for an image swapchain
  // If a window can't be made, we can still use GPRT, but a window wont appear.
  gprtRequestWindow(fbSize.x, fbSize.y, "Int00 Raygen Only");

  // Initialize Vulkan, and create a "gprt device," a context to hold the
  // ray generation shader and output buffer. The "1" is the number of devices
  // requested.
  GPRTContext gprt = gprtContextCreate(nullptr, 1);

  // SPIR-V is the intermediate code that the GPU deviceCode.hlsl shader program
  // is converted into. You can see the machine-centric SPIR-V code in
  // build\samples\cmd00-rayGenOnly\deviceCode.spv
  // We store this SPIR-V intermediate code representation in a GPRT module.
  GPRTModule module = gprtModuleCreate(gprt, s00_deviceCode);

  // All ray tracing programs start off with a "Ray Generation" kernel.
<<<<<<< HEAD
  GPRTRayGenOf<RayGenData> rayGen =
      gprtRayGenCreate<RayGenData>(gprt, module, "simpleRayGen");
=======
  // Allocate room for one RayGen shader, create it, and hold on to it with
  // the "gprt" context
  GPRTRayGenOf<RayGenData> rayGen = gprtRayGenCreate<RayGenData>(gprt, module, "simpleRayGen");
>>>>>>> 5d95f484

  // (re-)builds all vulkan programs, with current pipeline settings
  gprtBuildPipeline(gprt);

  // ------------------------------------------------------------------
  // allocating buffers
  // ------------------------------------------------------------------

  // Our framebuffer here will be used to hold pixel color values
  // that we'll present to the window / save to an image
  LOG("allocating frame buffer");
  GPRTBufferOf<uint32_t> frameBuffer = gprtDeviceBufferCreate<uint32_t>(gprt, fbSize.x * fbSize.y);

  // ------------------------------------------------------------------
  // build the shader binding table, used by rays to map geometry,
  // instances and ray types to GPU kernels
  // ------------------------------------------------------------------
  RayGenData *data = gprtRayGenGetPointer(rayGen);
  data->color0 = float3(0.1f, 0.1f, 0.1f);
  data->color1 = float3(0.0f, 0.0f, 0.0f);
  data->frameBuffer = gprtBufferGetHandle(frameBuffer);

  // Build a shader binding table entry for the ray generation record.
  gprtBuildShaderBindingTable(gprt, GPRT_SBT_RAYGEN);

  // ##################################################################
  // now that everything is ready: launch it ....
  // ##################################################################
  LOG("executing the launch ...");
  do {
    // Calls the GPU raygen kernel function
    gprtRayGenLaunch2D(gprt, rayGen, fbSize.x, fbSize.y);

    // If a window exists, presents the framebuffer here to that window
    gprtBufferPresent(gprt, frameBuffer);
  }
  // returns true if "X" pressed or if in "headless" mode
  while (!gprtWindowShouldClose(gprt));

  // Save final frame to an image
  LOG("done with launch, writing frame buffer to " << outFileName);
  gprtBufferSaveImage(frameBuffer, fbSize.x, fbSize.y, outFileName);
  LOG_OK("written rendered frame buffer to file " << outFileName);

  // ##################################################################
  // and finally, clean up
  // ##################################################################

  LOG("cleaning up ...");
  gprtBufferDestroy(frameBuffer);
  gprtRayGenDestroy(rayGen);
  gprtModuleDestroy(module);
  gprtContextDestroy(gprt);

  LOG_OK("seems all went OK; app is done, this should be the last output ...");
}<|MERGE_RESOLUTION|>--- conflicted
+++ resolved
@@ -63,26 +63,21 @@
   // Initialize Vulkan, and create a "gprt device," a context to hold the
   // ray generation shader and output buffer. The "1" is the number of devices
   // requested.
-  GPRTContext gprt = gprtContextCreate(nullptr, 1);
+  GPRTContext context = gprtContextCreate(nullptr, 1);
 
   // SPIR-V is the intermediate code that the GPU deviceCode.hlsl shader program
   // is converted into. You can see the machine-centric SPIR-V code in
   // build\samples\cmd00-rayGenOnly\deviceCode.spv
   // We store this SPIR-V intermediate code representation in a GPRT module.
-  GPRTModule module = gprtModuleCreate(gprt, s00_deviceCode);
+  GPRTModule module = gprtModuleCreate(context, s00_deviceCode);
 
   // All ray tracing programs start off with a "Ray Generation" kernel.
-<<<<<<< HEAD
-  GPRTRayGenOf<RayGenData> rayGen =
-      gprtRayGenCreate<RayGenData>(gprt, module, "simpleRayGen");
-=======
   // Allocate room for one RayGen shader, create it, and hold on to it with
   // the "gprt" context
-  GPRTRayGenOf<RayGenData> rayGen = gprtRayGenCreate<RayGenData>(gprt, module, "simpleRayGen");
->>>>>>> 5d95f484
+  GPRTRayGenOf<RayGenData> rayGen = gprtRayGenCreate<RayGenData>(context, module, "simpleRayGen");
 
   // (re-)builds all vulkan programs, with current pipeline settings
-  gprtBuildPipeline(gprt);
+  gprtBuildPipeline(context);
 
   // ------------------------------------------------------------------
   // allocating buffers
@@ -91,7 +86,7 @@
   // Our framebuffer here will be used to hold pixel color values
   // that we'll present to the window / save to an image
   LOG("allocating frame buffer");
-  GPRTBufferOf<uint32_t> frameBuffer = gprtDeviceBufferCreate<uint32_t>(gprt, fbSize.x * fbSize.y);
+  GPRTBufferOf<uint32_t> frameBuffer = gprtDeviceBufferCreate<uint32_t>(context, fbSize.x * fbSize.y);
 
   // ------------------------------------------------------------------
   // build the shader binding table, used by rays to map geometry,
@@ -103,7 +98,7 @@
   data->frameBuffer = gprtBufferGetHandle(frameBuffer);
 
   // Build a shader binding table entry for the ray generation record.
-  gprtBuildShaderBindingTable(gprt, GPRT_SBT_RAYGEN);
+  gprtBuildShaderBindingTable(context, GPRT_SBT_RAYGEN);
 
   // ##################################################################
   // now that everything is ready: launch it ....
@@ -111,13 +106,13 @@
   LOG("executing the launch ...");
   do {
     // Calls the GPU raygen kernel function
-    gprtRayGenLaunch2D(gprt, rayGen, fbSize.x, fbSize.y);
+    gprtRayGenLaunch2D(context, rayGen, fbSize.x, fbSize.y);
 
     // If a window exists, presents the framebuffer here to that window
-    gprtBufferPresent(gprt, frameBuffer);
+    gprtBufferPresent(context, frameBuffer);
   }
   // returns true if "X" pressed or if in "headless" mode
-  while (!gprtWindowShouldClose(gprt));
+  while (!gprtWindowShouldClose(context));
 
   // Save final frame to an image
   LOG("done with launch, writing frame buffer to " << outFileName);
@@ -132,7 +127,7 @@
   gprtBufferDestroy(frameBuffer);
   gprtRayGenDestroy(rayGen);
   gprtModuleDestroy(module);
-  gprtContextDestroy(gprt);
+  gprtContextDestroy(context);
 
   LOG_OK("seems all went OK; app is done, this should be the last output ...");
 }