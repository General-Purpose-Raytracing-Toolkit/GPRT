--- conflicted
+++ resolved
@@ -1,64 +1,5 @@
 #pragma once
 
-<<<<<<< HEAD
-=======
-// #define COLLECT_STATS
-
-// The higher this number is, the more primitives we can store in our tree.
-#define MAX_LEVELS 10
-
-// The higher this number is, the more clusters we're going to touch
-// relative to the number of primitives.
-#define BRANCHING_FACTOR 4
-
-// With a branching factor of 4 and 12 levels (10 excluding the leaves),
-// we can support up to 8 million primitives per nearest neighbor tree.
-
-// Edit: nevermind... I had a bug with my previous minMaxDist function which was giving me some
-// incorrect intuition. I'm finding now that this is very helpful for the utah teapot.
-// Edit edit: Downward pruning seems to fall apart when nodes are quantized. The reason
-// for why is because the nearest face might differ between the quantized and unquantized boxes.
-// Nearest face only matches when quantized box is just a scaling up or down of the original.
-// It's very rare that this happens, but also, the performance improvements from this aren't very good.
-//
-// Edit edit edit: When using OBBs, it seems like the maximal distance to the box gives good performance
-// improvements.
-// More updates, the "minMaxDistance" metric doesn't work for internal OBB nodes, since internal faces aren't guaranteed
-// to contain primitives. Only OBB leaves can guarantee this. So, for internal nodes, we instead use the "maxDistance"
-// for downward culling.
-// More more updates... So long as internal OBBs are built to tightly fit the underlying primitives, then minMaxDist is
-// "free game". However, it introduces some compute complexity which doesn't seem worth the effort
-// #define ENABLE_DOWNAWARD_CULLING
-
-// Enables an LBVH reference, similar to Jakob and Guthe's knn.
-// Note, we use this LBVH as a top level tree for our method, so
-// this is just about if we're using RT cores or not
-#define ENABLE_LBVH_REFERENCE
-
-// Uses a quantized representation for the active cluster queue
-// I've bounced back and forth on if this helps or not.
-//   For untruncated queries, the ultimate bottleneck is when tree traversal fails and many prims
-//   are all approximately the same distance. There, its better to have an accurate queue for culling.
-//   However, I suspect the issue with culling has more to do with using AABBs over something tigher fitting
-// #define ENABLE_QUEUE_QUANTIZATION
-
-// Enables oriented bounding boxes in an attempt to improve culling performance.
-// Prior experiments seem to suggest that the minimum distance to an axis aligned bounding
-// box tends to be a poor fit for the minimum distance to the contained primitive. This
-// issue seems to become more and more extreme as primitives are clustered together.
-// This mode uses a singular value decomposition to compute the orientation of a bounding box
-// that best fits the underlying primitive distribution
-// #define ENABLE_OBBS
-
-// #define ENABLE_AABBS
-
-// #define ENABLE_6DOPS
-
-// Honestly I don't see much improvement by avoiding square roots. I don't think this is what the bottleneck is
-// at least on my problems... Just going to take square roots for simplicity...
-// #define USE_SQUARED_DISTS
-
->>>>>>> 33eb5dbb
 // Minimum guaranteed PC size (might require RADV on AMD)
 #define PUSH_CONSTANTS_LIMIT 256
 
@@ -89,7 +30,6 @@
 
 // NOTE, struct must be synchronized with declaration in gprt_host.h
 namespace gprt {
-<<<<<<< HEAD
     typedef uint32_t Texture;
     typedef uint32_t Sampler;
 
@@ -99,31 +39,6 @@
         uint32_t index;
         uint32_t size; 
     };
-
-    struct Accel {
-        uint64_t address;
-    };
-
-    // Parameters to the built-in scan compute kernels
-    struct ScanParams {        
-        uint32_t size;
-        uint32_t flags;
-        Buffer input;
-        Buffer output;
-        Buffer state;
-    };
-};
-=======
-
-typedef uint32_t Texture;
-typedef uint32_t Sampler;
-
-// Shared between Slang and C++
-struct Buffer {
-  // eventually will become address as features progress
-  uint32_t index;
-  uint32_t temp;
-};
 
 /** The reference to the acceleration structure.
  * @note this handle is subject to change if the memory backing the accel changes.
@@ -196,5 +111,4 @@
   Buffer output;
   Buffer state;
 };
-};   // namespace gprt
->>>>>>> 33eb5dbb
+};   // namespace gprt