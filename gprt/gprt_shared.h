--- conflicted
+++ resolved
@@ -57,12 +57,11 @@
 // at least on my problems... Just going to take square roots for simplicity...
 // #define USE_SQUARED_DISTS
 
-<<<<<<< HEAD
 #define SCAN_PARTITON_SIZE 8192
 #define SCAN_PARTITION (1 << 0)
 #define SCAN_SELECT (1 << 1)
 #define SCAN_SELECT_POSITIVE (1 << 2)
-=======
+
 // Minimum guaranteed PC size
 // Intel supports 256
 // NVIDIA supports 256
@@ -75,7 +74,6 @@
 // Both Intel and AMD define a 1024 thread limit per workgroup
 #define WORKGROUP_LIMIT 65535
 #define THREADGROUP_LIMIT 1024
->>>>>>> 58cc5cc7
 
 // NOTE, struct must be synchronized with declaration in gprt_host.h
 namespace gprt {
