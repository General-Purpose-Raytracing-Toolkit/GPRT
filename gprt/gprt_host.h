--- conflicted
+++ resolved
@@ -154,20 +154,6 @@
     return (sizeof(Args) + ... + 0);
 }
 
-<<<<<<< HEAD
-template<typename T, typename... Args>
-struct are_all_same : std::bool_constant<(std::is_same_v<T, Args> && ...)> {};
-
-// Base template for is_empty, which will be false by default
-template<typename... Args>
-struct is_empty : std::false_type {};
-
-// Specialization for the empty case
-template<>
-struct is_empty<> : std::true_type {};
-
-=======
->>>>>>> 9a00bc8f
 /*! launch params (or "globals") are variables that can be put into
   device constant memory, accessible through Vulkan's push constants */
 typedef struct _GPRTLaunchParams *GPRTLaunchParams, *GPRTParams, *GPRTGlobals;
@@ -2203,23 +2189,8 @@
 //     // Function implementation...
 // }
 
-<<<<<<< HEAD
-// // Fallback version to provide a clearer error message
-// template<uint32_t numThreadsX, uint32_t numThreadsY, uint32_t numThreadsZ, typename... Uniforms,
-//          typename = void, typename... Args>
-// void gprtComputeLaunch(std::array<uint32_t, 3> numGroups, GPRTCompute<Uniforms...> compute, Args... args) {
-//     static_assert(are_all_same<Uniforms..., Args...>::value, "Uniform and argument types do not match.");
-// }
-
-// Case where compute program has specified type-safe uniform arguments
-template<typename... Uniforms, typename = std::enable_if_t<are_all_same<Uniforms...>::value>>
-=======
-  _gprtComputeLaunch(compute, numGroups, groupSize, pushConstants);
-}
-
 // Case where compute program has compile-time type-safe uniform arguments
 template<typename... Uniforms>
->>>>>>> 9a00bc8f
 void gprtComputeLaunch(GPRTComputeOf<Uniforms...> compute, std::array<size_t, 3> numGroups, std::array<size_t, 3> groupSize, Uniforms... uniforms) {
   static_assert(totalSizeOf<Uniforms...>() <= PUSH_CONSTANTS_LIMIT, "Total size of arguments exceeds PUSH_CONSTANTS_LIMIT bytes");
   
