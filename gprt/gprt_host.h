/**
 * @file gprt_host.h
 * @author Nate Morrical (natemorrical@gmail.com)
 * @brief This file defines the host-side interface for the general purpose 
 * raytracing toolkit.
 * @version 0.1
 * @date 2022-11-03
 * 
 * @copyright Copyright (c) 2022
 * MIT License
 * 
 * Permission is hereby granted, free of charge, to any person obtaining a copy
 * of this software and associated documentation files (the "Software"), to deal
 * in the Software without restriction, including without limitation the rights
 * to use, copy, modify, merge, publish, distribute, sublicense, and/or sell
 * copies of the Software, and to permit persons to whom the Software is
 * furnished to do so, subject to the following conditions:
 * 
 * The above copyright notice and this permission notice shall be included in all
 * copies or substantial portions of the Software.
 * 
 * THE SOFTWARE IS PROVIDED "AS IS", WITHOUT WARRANTY OF ANY KIND, EXPRESS OR
 * IMPLIED, INCLUDING BUT NOT LIMITED TO THE WARRANTIES OF MERCHANTABILITY,
 * FITNESS FOR A PARTICULAR PURPOSE AND NONINFRINGEMENT. IN NO EVENT SHALL THE
 * AUTHORS OR COPYRIGHT HOLDERS BE LIABLE FOR ANY CLAIM, DAMAGES OR OTHER
 * LIABILITY, WHETHER IN AN ACTION OF CONTRACT, TORT OR OTHERWISE, ARISING FROM,
 * OUT OF OR IN CONNECTION WITH THE SOFTWARE OR THE USE OR OTHER DEALINGS IN THE
 * SOFTWARE.
 */

#include <stdalign.h>
#include <vulkan/vulkan.h>

#include "linalg.h"
using namespace linalg;
using namespace linalg::detail;
using namespace linalg::aliases;
using namespace linalg::ostream_overloads;

#include <sys/types.h>
#include <stdint.h>

#include <assert.h>
#include <unordered_map>
#include <string>
#include <vector>
#include <map>

#ifdef __cplusplus
# include <cstddef>
#endif

#if defined(_MSC_VER)
#  define GPRT_DLL_EXPORT __declspec(dllexport)
#  define GPRT_DLL_IMPORT __declspec(dllimport)
#elif defined(__clang__) || defined(__GNUC__)
#  define GPRT_DLL_EXPORT __attribute__((visibility("default")))
#  define GPRT_DLL_IMPORT __attribute__((visibility("default")))
#else
#  define GPRT_DLL_EXPORT
#  define GPRT_DLL_IMPORT
#endif

#ifdef __cplusplus
# define GPRT_IF_CPP(a) a
#else
# define GPRT_IF_CPP(a) /* drop it */
#endif

#  ifdef __cplusplus
#    define GPRT_API extern "C" GPRT_DLL_EXPORT
#  else
#    define GPRT_API /* bla */
#  endif

#define GPRT_OFFSETOF(type,member)                       \
   (uint32_t)((char *)(&((struct type *)0)-> member )   \
   -                                                    \
   (char *)(((struct type *)0)))

// Terminal colors
#define GPRT_TERMINAL_RED "\033[0;31m"
#define GPRT_TERMINAL_GREEN "\033[0;32m"
#define GPRT_TERMINAL_LIGHT_GREEN "\033[1;32m"
#define GPRT_TERMINAL_YELLOW "\033[1;33m"
#define GPRT_TERMINAL_BLUE "\033[0;34m"
#define GPRT_TERMINAL_LIGHT_BLUE "\033[1;34m"
#define GPRT_TERMINAL_RESET "\033[0m"
#define GPRT_TERMINAL_DEFAULT GPRT_TERMINAL_RESET
#define GPRT_TERMINAL_BOLD "\033[1;1m"
#define GPRT_TERMINAL_MAGENTA "\e[35m"
#define GPRT_TERMINAL_LIGHT_MAGENTA "\e[95m"
#define GPRT_TERMINAL_CYAN "\e[36m"
#define GPRT_TERMINAL_LIGHT_RED "\033[1;31m"

typedef struct _GPRTContext    *GPRTContext;
typedef struct _GPRTBuffer     *GPRTBuffer;
typedef struct _GPRTTexture    *GPRTTexture;
typedef struct _GPRTGeom       *GPRTGeom;
typedef struct _GPRTGeomType   *GPRTGeomType;
typedef struct _GPRTVariable   *GPRTVariable;
typedef struct _GPRTModule     *GPRTModule;
typedef struct _GPRTAccel      *GPRTAccel;
typedef struct _GPRTRayGen     *GPRTRayGen;
typedef struct _GPRTMiss       *GPRTMiss;
typedef struct _GPRTCompute    *GPRTCompute;

typedef std::map<std::string, std::vector<uint8_t>> GPRTProgram;

namespace gprt {
  typedef uint64_t2 Buffer;
  typedef uint64_t2 Accel;
}

/*! launch params (or "globals") are variables that can be put into
  device constant memory, accessible through Vulkan's push constants */
typedef struct _GPRTLaunchParams  *GPRTLaunchParams, *GPRTParams, *GPRTGlobals;

typedef enum
{
  GPRT_SBT_HITGROUP = 0x1,
  GPRT_SBT_GEOM     = GPRT_SBT_HITGROUP,
  GPRT_SBT_RAYGEN   = 0x2,
  GPRT_SBT_MISSPROG = 0x4,
  GPRT_SBT_COMPUTE   = 0x8,
  GPRT_SBT_ALL   = 0x15
} GPRTBuildSBTFlags;

/*! enum that specifies the different possible memory layouts for
  passing transformation matrices */
typedef enum
  {
   /*! A 4x3-float column-major matrix format, where a matrix is
     specified through four float3's, the first three being the basis
     vectors of the linear transform, and the fourth one the
     translation part. */
   GPRT_MATRIX_FORMAT_COLUMN_MAJOR=0,

   /*! 3x4-float *row-major* layout as preferred by vulkan matching VkTransformMatrixKHR;
     not that, in this case, it doesn't matter if it's a 4x3 or 4x4 matrix,
     as the last row in a 4x4 row major matrix can simply be ignored */
   GPRT_MATRIX_FORMAT_ROW_MAJOR
  } GPRTMatrixFormat;

typedef enum
  {
   GPRT_INVALID_TYPE = 0,

   /* a 128-bit buffer type containing a pointer and a size */
   GPRT_BUFFER=10,

   /*! a 64-bit int representing the number of elements in a buffer */
   GPRT_BUFFER_SIZE,
   GPRT_BUFFER_ID,
   GPRT_BUFFER_POINTER,
   GPRT_BUFPTR=GPRT_BUFFER_POINTER,

  // 128 bits, 64 for address, 64 for kind
   GPRT_ACCEL=20,

   // just the raw 64-bit address
   GPRT_ACCEL_POINTER,

   /*! implicit variable of type integer that specifies the *index*
     of the given device. this variable type is implicit in the
     sense that it only gets _declared_ on the host, and gets set
     automatically during SBT creation */
   GPRT_DEVICE=30,

   /*! texture(s) */
   GPRT_TEXTURE=40,
   GPRT_TEXTURE_2D=GPRT_TEXTURE,


   /* all types that are naively copyable should be below this value,
      all that aren't should be above */
   _GPRT_BEGIN_COPYABLE_TYPES = 1000,


   GPRT_FLOAT=1000,
   GPRT_FLOAT2,
   GPRT_FLOAT3,
   GPRT_FLOAT4,

   GPRT_INT=1010,
   GPRT_INT2,
   GPRT_INT3,
   GPRT_INT4,

   GPRT_INT32_T   = GPRT_INT,
   GPRT_INT32_T2 = GPRT_INT2,
   GPRT_INT32_T3 = GPRT_INT3,
   GPRT_INT32_T4 = GPRT_INT4,

   GPRT_UINT=1020,
   GPRT_UINT2,
   GPRT_UINT3,
   GPRT_UINT4,

   GPRT_UINT32_T  = GPRT_UINT,
   GPRT_UINT32_T2 = GPRT_UINT2,
   GPRT_UINT32_T3 = GPRT_UINT3,
   GPRT_UINT32_T4 = GPRT_UINT4,

   /* 64 bit integers */
   GPRT_LONG=1030,
   GPRT_LONG2,
   GPRT_LONG3,
   GPRT_LONG4,

   GPRT_INT64_T  = GPRT_LONG,
   GPRT_INT64_T2 = GPRT_LONG2,
   GPRT_INT64_T3 = GPRT_LONG3,
   GPRT_INT64_T4 = GPRT_LONG4,

   GPRT_ULONG=1040,
   GPRT_ULONG2,
   GPRT_ULONG3,
   GPRT_ULONG4,

   GPRT_UINT64_T = GPRT_ULONG,
   GPRT_UINT64_T2 = GPRT_ULONG2,
   GPRT_UINT64_T3 = GPRT_ULONG3,
   GPRT_UINT64_T4 = GPRT_ULONG4,

   GPRT_DOUBLE=1050,
   GPRT_DOUBLE2,
   GPRT_DOUBLE3,
   GPRT_DOUBLE4,

   GPRT_CHAR=1060,
   GPRT_CHAR2,
   GPRT_CHAR3,
   GPRT_CHAR4,

   GPRT_INT8_T   = GPRT_CHAR,
   GPRT_INT8_T2 = GPRT_CHAR2,
   GPRT_INT8_T3 = GPRT_CHAR3,
   GPRT_INT8_T4 = GPRT_CHAR4,

   /*! unsigend 8-bit integer */
   GPRT_UCHAR=1070,
   GPRT_UCHAR2,
   GPRT_UCHAR3,
   GPRT_UCHAR4,

   GPRT_UINT8_T  = GPRT_UCHAR,
   GPRT_UINT8_T2 = GPRT_UCHAR2,
   GPRT_UINT8_T3 = GPRT_UCHAR3,
   GPRT_UINT8_T4 = GPRT_UCHAR4,

   GPRT_SHORT=1080,
   GPRT_SHORT2,
   GPRT_SHORT3,
   GPRT_SHORT4,

   GPRT_INT16_T  = GPRT_SHORT,
   GPRT_INT16_T2 = GPRT_SHORT2,
   GPRT_INT16_T3 = GPRT_SHORT3,
   GPRT_INT16_T4 = GPRT_SHORT4,

   /*! unsigend 8-bit integer */
   GPRT_USHORT=1090,
   GPRT_USHORT2,
   GPRT_USHORT3,
   GPRT_USHORT4,

   GPRT_UINT16_T  = GPRT_USHORT,
   GPRT_UINT16_T2 = GPRT_USHORT2,
   GPRT_UINT16_T3 = GPRT_USHORT3,
   GPRT_UINT16_T4 = GPRT_USHORT4,

   GPRT_BOOL,
   GPRT_BOOL2,
   GPRT_BOOL3,
   GPRT_BOOL4,

   /*! just another name for a 64-bit data type - unlike
     GPRT_BUFFER_POINTER's (which gets translated from GPRTBuffer's
     to actual device-side poiners) these GPRT_RAW_POINTER types get
     copied binary without any translation. This is useful for
     owl-cuda interaction (where the user already has device
     pointers), but should not be used for logical buffers */
   GPRT_RAW_POINTER=GPRT_ULONG,
   GPRT_BYTE = GPRT_UCHAR,
   // GPRT_BOOL = GPRT_UCHAR,
   // GPRT_BOOL2 = GPRT_UCHAR2,
   // GPRT_BOOL3 = GPRT_UCHAR3,
   // GPRT_BOOL4 = GPRT_UCHAR4,


   /* matrix formats */
   GPRT_AFFINE3F=1300,
   
   /* A type matching VkTransformMatrixKHR, row major 3x4 */
   GPRT_TRANSFORM=1400,
   GPRT_TRANSFORM_3X4=GPRT_TRANSFORM,
   GPRT_TRANSFORM_4X4=1401,

   /*! at least for now, use that for buffers with user-defined types:
     type then is "GPRT_USER_TYPE_BEGIN+sizeof(elementtype). Note
     that since we always _add_ the user type's size to this value
     this MUST be the last entry in the enum */
   GPRT_USER_TYPE_BEGIN=10000
  }
  GPRTDataType;

typedef enum
  {
   GPRT_UNKNOWN,
   GPRT_AABBS,
   GPRT_TRIANGLES,
  //  GPRT_CURVES
  }
  GPRTGeomKind;

  inline size_t getSize(GPRTDataType type)
  {
         if (type == GPRT_INT8_T)  return sizeof(int8_t);
    else if (type == GPRT_INT8_T2) return sizeof(int8_t) * 2;
    else if (type == GPRT_INT8_T3) return sizeof(int8_t) * 3;
    else if (type == GPRT_INT8_T4) return sizeof(int8_t) * 4;

    else if (type == GPRT_UINT8_T)  return sizeof(uint8_t);
    else if (type == GPRT_UINT8_T2) return sizeof(uint8_t) * 2;
    else if (type == GPRT_UINT8_T3) return sizeof(uint8_t) * 3;
    else if (type == GPRT_UINT8_T4) return sizeof(uint8_t) * 4;

    else if (type == GPRT_INT16_T)  return sizeof(int16_t);
    else if (type == GPRT_INT16_T2) return sizeof(int16_t) * 2;
    else if (type == GPRT_INT16_T3) return sizeof(int16_t) * 3;
    else if (type == GPRT_INT16_T4) return sizeof(int16_t) * 4;

    else if (type == GPRT_UINT16_T)  return sizeof(uint16_t);
    else if (type == GPRT_UINT16_T2) return sizeof(uint16_t) * 2;
    else if (type == GPRT_UINT16_T3) return sizeof(uint16_t) * 3;
    else if (type == GPRT_UINT16_T4) return sizeof(uint16_t) * 4;

    else if (type == GPRT_INT32_T)  return sizeof(int32_t);
    else if (type == GPRT_INT32_T2) return sizeof(int32_t) * 2;
    else if (type == GPRT_INT32_T3) return sizeof(int32_t) * 3;
    else if (type == GPRT_INT32_T4) return sizeof(int32_t) * 4;

    else if (type == GPRT_UINT32_T)  return sizeof(uint32_t);
    else if (type == GPRT_UINT32_T2) return sizeof(uint32_t) * 2;
    else if (type == GPRT_UINT32_T3) return sizeof(uint32_t) * 3;
    else if (type == GPRT_UINT32_T4) return sizeof(uint32_t) * 4;

    else if (type == GPRT_INT64_T)  return sizeof(int64_t);
    else if (type == GPRT_INT64_T2) return sizeof(int64_t) * 2;
    else if (type == GPRT_INT64_T3) return sizeof(int64_t) * 3;
    else if (type == GPRT_INT64_T4) return sizeof(int64_t) * 4;

    else if (type == GPRT_UINT64_T)  return sizeof(uint64_t);
    else if (type == GPRT_UINT64_T2) return sizeof(uint64_t) * 2;
    else if (type == GPRT_UINT64_T3) return sizeof(uint64_t) * 3;
    else if (type == GPRT_UINT64_T4) return sizeof(uint64_t) * 4;

    else if (type == GPRT_INT64_T)  return sizeof(uint64_t);
    else if (type == GPRT_INT64_T2) return sizeof(uint64_t) * 2;
    else if (type == GPRT_INT64_T3) return sizeof(uint64_t) * 3;
    else if (type == GPRT_INT64_T4) return sizeof(uint64_t) * 4;

    else if (type == GPRT_BUFFER) return 2 * sizeof(uint64_t);
    else if (type == GPRT_BUFPTR) return sizeof(uint64_t);

    else if (type == GPRT_FLOAT) return sizeof(float);
    else if (type == GPRT_FLOAT2) return sizeof(float) * 2;
    else if (type == GPRT_FLOAT3) return sizeof(float) * 3;
    else if (type == GPRT_FLOAT4) return sizeof(float) * 4;

    else if (type == GPRT_DOUBLE) return sizeof(double);
    else if (type == GPRT_DOUBLE2) return sizeof(double) * 2;
    else if (type == GPRT_DOUBLE3) return sizeof(double) * 3;
    else if (type == GPRT_DOUBLE4) return sizeof(double) * 4;

    else if (type == GPRT_BOOL) return sizeof(bool);
    else if (type == GPRT_BOOL2) return sizeof(bool) * 2;
    else if (type == GPRT_BOOL3) return sizeof(bool) * 3;
    else if (type == GPRT_BOOL4) return sizeof(bool) * 4;

    else if (type == GPRT_ACCEL) return 2 * sizeof(uint64_t);
    else if (type == GPRT_TRANSFORM) return sizeof(float) * 3 * 4;
    else if (type == GPRT_TRANSFORM_3X4) return sizeof(float) * 3 * 4;
    else if (type == GPRT_TRANSFORM_4X4) return sizeof(float) * 4 * 4;

    // User Types have size encoded in their type enum
    else if (type > GPRT_USER_TYPE_BEGIN) return type - GPRT_USER_TYPE_BEGIN;
    else assert(false); return -1;// std::runtime_error("Unimplemented!");
  }

  #define GPRT_USER_TYPE(userType) ((GPRTDataType)(GPRT_USER_TYPE_BEGIN+sizeof(userType)))

typedef struct _GPRTVarDecl {
  const char *name;
  GPRTDataType type; // note, also includes size if GPRT_USER_TYPE
  uint32_t    offset;
} GPRTVarDecl;

typedef struct _GPRTVarDef {
  GPRTVarDecl decl;
  void* data = nullptr;
} GPRTVarDef;

inline std::unordered_map<std::string, GPRTVarDef> checkAndPackVariables(
  const GPRTVarDecl *vars, int numVars)
{
  if (vars == nullptr && (numVars == 0 || numVars == -1))
    return {};

  // *copy* the vardecls here, so we can catch any potential memory
  // *access errors early

  assert(vars);
  if (numVars == -1) {
    // using -1 as count value for a variable list means the list is
    // null-terminated... so just count it
    for (numVars = 0; vars[numVars].name != nullptr; numVars++);
  }
  std::unordered_map<std::string, GPRTVarDef> varDefs;
  for (int i=0;i<numVars;i++) {
    assert(vars[i].name != nullptr);
    varDefs[vars[i].name].decl = vars[i];

    // allocate depending on the size of the variable...
    varDefs[vars[i].name].data = malloc(getSize(vars[i].type));
  }
  return varDefs;
}

inline std::vector<GPRTVarDecl> getDecls(
  std::unordered_map<std::string, GPRTVarDef> vars)
{
  std::vector<GPRTVarDecl> decls;
  for (auto &it : vars) {
    decls.push_back(it.second.decl);
  }
  return decls;
}

GPRT_API GPRTModule gprtModuleCreate(GPRTContext context, GPRTProgram spvCode);
GPRT_API void gprtModuleDestroy(GPRTModule module);

GPRT_API GPRTGeom
gprtGeomCreate(GPRTContext  context,
              GPRTGeomType type);

GPRT_API void
gprtGeomDestroy(GPRTGeom geometry);

// ==================================================================
// "Triangles" functions
// ==================================================================
GPRT_API void gprtTrianglesSetVertices(GPRTGeom triangles,
                                      GPRTBuffer vertices,
                                      size_t count,
                                      size_t stride,
                                      size_t offset);
// GPRT_API void gprtTrianglesSetMotionVertices(GPRTGeom triangles,
//                                            /*! number of vertex arrays
//                                                passed here, the first
//                                                of those is for t=0,
//                                                thelast for t=1,
//                                                everything is linearly
//                                                interpolated
//                                                in-between */
//                                            size_t    numKeys,
//                                            GPRTBuffer *vertexArrays,
//                                            size_t count,
//                                            size_t stride,
//                                            size_t offset);
GPRT_API void gprtTrianglesSetIndices(GPRTGeom triangles,
                                     GPRTBuffer indices,
                                     size_t count,
                                     size_t stride,
                                     size_t offset);

/*! set the aabb positions (minX, minY, minZ, maxX, maxY, maxZ) 
  for the given AABB geometry. This _has_ to be set before the accel(s) 
  that this geom is used in get built. */
GPRT_API void gprtAABBsSetPositions(GPRTGeom aabbs, 
                                    GPRTBuffer positions,
                                    size_t count,
                                    size_t stride,
                                    size_t offset);

/* Builds the ray tracing pipeline over the raytracing programs. 
  This must be called after any acceleration structures are created.
*/
GPRT_API void gprtBuildPipeline(GPRTContext context);

GPRT_API void gprtBuildShaderBindingTable(GPRTContext context,
                         GPRTBuildSBTFlags flags GPRT_IF_CPP(=GPRT_SBT_ALL));

/** Tells the GPRT to create a window when once the context is made. 
 * @param initialWidth The width of the window in screen coordinates
 * @param initialHeight The height of the window in screen coordinates
 * @param title The title to put in the top bar of the window
*/
GPRT_API void gprtRequestWindow(
  uint32_t initialWidth, 
  uint32_t initialHeight, 
  const char *title);

/** If a window was requested, @returns true if the window's close button 
 * was clicked. This function can be called from any thread.
 * 
 * If a window was not requested (ie headless), this function always @returns
 * true.
*/
GPRT_API bool gprtWindowShouldClose(GPRTContext context);

/** If a window was requested, this function returns the position of the cursor
 * in screen coordinates relative to the upper left corner. 
 * 
 * If a window was not requested (ie headless), position arguments will be 
 * set to NULL.
 */
GPRT_API void gprtGetCursorPos(GPRTContext context, 
  double * xpos, double * ypos);

#define GPRT_RELEASE                0
#define GPRT_PRESS                  1
#define GPRT_REPEAT                 2

#define GPRT_MOUSE_BUTTON_1         0
#define GPRT_MOUSE_BUTTON_2         1
#define GPRT_MOUSE_BUTTON_3         2
#define GPRT_MOUSE_BUTTON_4         3
#define GPRT_MOUSE_BUTTON_5         4
#define GPRT_MOUSE_BUTTON_6         5
#define GPRT_MOUSE_BUTTON_7         6
#define GPRT_MOUSE_BUTTON_8         7
#define GPRT_MOUSE_BUTTON_LAST      GPRT_MOUSE_BUTTON_8
#define GPRT_MOUSE_BUTTON_LEFT      GPRT_MOUSE_BUTTON_1
#define GPRT_MOUSE_BUTTON_RIGHT     GPRT_MOUSE_BUTTON_2
#define GPRT_MOUSE_BUTTON_MIDDLE    GPRT_MOUSE_BUTTON_3

<<<<<<< HEAD
/** If a window was requested, this function returns thelast state reported 
=======
/** If a window was requested, this function returns the last state reported 
>>>>>>> 784af99a
 * for the given mouse button. The returned state is one of GPRT_PRESS or 
 * GPRT_RELEASE.
 *  
 * If a window was not requested (ie headless), this function will return 
 * GPRT_RELEASE.
 */
GPRT_API int gprtGetMouseButton(GPRTContext context,
  int button);

<<<<<<< HEAD
=======
/** If a window was requested, this function returns the time elapsed since 
 * GPRT was initialized. 
 *  
 * At the moment, if a window was not requested (ie headless), this function 
 * will return 0.
 */
GPRT_API double gprtGetTime(GPRTContext context);

>>>>>>> 784af99a
/** creates a new device context with the gives list of devices.

  If requested device IDs list if null it implicitly refers to the
  list "0,1,2,...."; if numDevices <= 0 it automatically refers to
  "all devices you can find". Examples:

  - gprtContextCreate(nullptr,1) creates one device on the first GPU

  - gprtContextCreate(nullptr,0) creates a context across all GPUs in
  the system

  - int gpu=2;gprtContextCreate(&gpu,1) will create a context on GPU #2
  (where 2 refers to the CUDA device ordinal; from that point on, from
  gprt's standpoint (eg, during gprtBufferGetPointer() this GPU will
  from that point on be known as device #0 */
GPRT_API GPRTContext
gprtContextCreate(int32_t *requestedDeviceIDs GPRT_IF_CPP(=nullptr),
                 int numDevices GPRT_IF_CPP(=1));

GPRT_API void
gprtContextDestroy(GPRTContext context);

/*! set number of ray types to be used in this context; this should be
  done before any programs, pipelines, geometries, etc get
  created */
GPRT_API void
gprtContextSetRayTypeCount(GPRTContext context,
                           size_t numRayTypes);

/*! returns the number of ray types used in this context */
GPRT_API size_t
gprtContextGetRayTypeCount(GPRTContext context);

GPRT_API GPRTCompute
gprtComputeCreate(GPRTContext  context,
                 GPRTModule module,
                 const char *programName,
                 size_t      sizeOfVarStruct,
                 GPRTVarDecl *vars,
                 int         numVars GPRT_IF_CPP(=-1));

GPRT_API void
gprtComputeDestroy(GPRTCompute compute);

GPRT_API GPRTRayGen
gprtRayGenCreate(GPRTContext  context,
                 GPRTModule module,
                 const char *programName,
                 size_t      sizeOfVarStruct,
                 GPRTVarDecl *vars,
                 int         numVars GPRT_IF_CPP(=-1));

GPRT_API void
gprtRayGenDestroy(GPRTRayGen rayGen);

GPRT_API GPRTMiss
gprtMissCreate(GPRTContext  context,
                   GPRTModule module,
                   const char *programName,
                   size_t      sizeOfVarStruct,
                   GPRTVarDecl *vars,
                   int         numVars GPRT_IF_CPP(=-1));

/*! sets the given miss program for the given ray type */
GPRT_API void
gprtMissSet(GPRTContext  context,
               int rayType,
               GPRTMiss missProgToUse);

GPRT_API void
gprtMissDestroy(GPRTMiss missProg);

// ------------------------------------------------------------------
/*! create a new acceleration structure for AABB geometries.

  \param numGeometries Number of geometries in this acceleration structure, must
  be non-zero.

  \param arrayOfChildGeoms A array of 'numGeometries' child
  geometries. Every geom in this array must be a valid gprt geometry
  created with gprtGeomCreate, and must be of a GPRT_GEOM_USER
  type.

  \param flags reserved for future use
*/
GPRT_API GPRTAccel
gprtAABBAccelCreate(GPRTContext context,
                    size_t       numGeometries,
                    GPRTGeom    *arrayOfChildGeoms,
                    unsigned int flags GPRT_IF_CPP(=0));


// ------------------------------------------------------------------
/*! create a new acceleration structure for triangle geometries.

  \param numGeometries Number of geometries in this acceleration structure, must
  be non-zero.

  \param arrayOfChildGeoms A array of 'numGeometries' child
  geometries. Every geom in this array must be a valid gprt geometry
  created with gprtGeomCreate, and must be of a GPRT_GEOM_TRIANGLES
  type.

  \param flags reserved for future use
*/
GPRT_API GPRTAccel
gprtTrianglesAccelCreate(GPRTContext context,
                            size_t     numGeometries,
                            GPRTGeom   *arrayOfChildGeoms,
                            unsigned int flags GPRT_IF_CPP(=0));

// // ------------------------------------------------------------------
// /*! create a new acceleration structure for "curves" geometries.

//   \param numGeometries Number of geometries in this acceleration structure,
//   must be non-zero.

//   \param arrayOfChildGeoms A array of 'numGeometries' child
//   geometries. Every geom in this array must be a valid gprt geometry
//   created with gprtGeomCreate, and must be of a GPRT_GEOM_CURVES
//   type.

//   \param flags reserved for future use

//   Note that in order to use curves geometries you _have_ to call
//   gprtEnableCurves() before curves are used; in particular, curves
//   _have_ to already be enabled when the pipeline gets compiled.
// */
// GPRT_API GPRTAccel
// gprtCurvesAccelCreate(GPRTContext context,
//                          size_t     numCurveGeometries,
//                          GPRTGeom   *curveGeometries,
//                          unsigned int flags GPRT_IF_CPP(=0));

// ------------------------------------------------------------------
/*! create a new instance acceleration structure with given number of
  instances. 
  
  \param numAccels Number of acceleration structures instantiated in the leaves
  of this acceleration structure, must be non-zero.

  \param arrayOfAccels A array of 'numInstances' child
  acceleration structures. No accel in this array can be an instance accel.  

  \param flags reserved for future use
*/
GPRT_API GPRTAccel
gprtInstanceAccelCreate(GPRTContext context,
                        size_t numAccels,
                        GPRTAccel *arrayOfAccels,
                        unsigned int flags GPRT_IF_CPP(=0));

GPRT_API void 
gprtInstanceAccelSetTransforms(GPRTAccel instanceAccel,
                               GPRTBuffer transforms,
                               size_t stride,
                               size_t offset
                               );

GPRT_API void 
gprtInstanceAccelSet3x4Transforms(GPRTAccel instanceAccel,
                                  GPRTBuffer transforms);

GPRT_API void 
gprtInstanceAccelSet4x4Transforms(GPRTAccel instanceAccel,
                                  GPRTBuffer transforms);

/*! sets the list of IDs to use for the child instnaces. By default
    the instance ID of child #i is simply i, but optix allows to
    specify a user-defined instnace ID for each instance, which with
    owl can be done through this array. Array size must match number
    of instances in the specified group */
GPRT_API void
gprtInstanceAccelSetIDs(GPRTAccel instanceAccel,
                        const uint32_t *instanceIDs);

GPRT_API void
gprtInstanceAccelSetVisibilityMasks(GPRTAccel instanceAccel,
                                    const uint8_t *visibilityMasks);

GPRT_API void
gprtAccelDestroy(GPRTAccel accel);

GPRT_API void gprtAccelBuild(GPRTContext context, GPRTAccel accel);

GPRT_API void gprtAccelRefit(GPRTContext context, GPRTAccel accel);

GPRT_API GPRTGeomType
gprtGeomTypeCreate(GPRTContext  context,
                   GPRTGeomKind kind,
                   size_t       sizeOfVarStruct,
                   GPRTVarDecl  *vars,
                   int          numVars GPRT_IF_CPP(=-1));

GPRT_API void
gprtGeomTypeDestroy(GPRTGeomType geomType);

GPRT_API void
gprtGeomTypeSetClosestHitProg(GPRTGeomType type,
                          int rayType,
                          GPRTModule module,
                          const char *progName);

GPRT_API void
gprtGeomTypeSetAnyHitProg(GPRTGeomType type,
                      int rayType,
                      GPRTModule module,
                      const char *progName);

GPRT_API void
gprtGeomTypeSetIntersectionProg(GPRTGeomType type,
                             int rayType,
                             GPRTModule module,
                             const char *progName);

/*! Creates a buffer that uses memory located on the host; that memory is 
accessible to all devices, but is slower to access on device.  */
GPRT_API GPRTBuffer
gprtHostBufferCreate(GPRTContext context, GPRTDataType type, size_t count, 
  const void* init GPRT_IF_CPP(= nullptr));

/*! Creates a buffer that uses memory located on the device; that memory is 
accessible only to the device, and requires mapping and unmapping to access 
on the host. */
GPRT_API GPRTBuffer
gprtDeviceBufferCreate(GPRTContext context, GPRTDataType type, size_t count, 
  const void* init GPRT_IF_CPP(= nullptr));

/*! Creates a buffer that uses memory located on the device; that memory is 
accessible to all devices, but is slower to access on the host, and is typically
limited in size depending on resizable BAR availability. */
GPRT_API GPRTBuffer
gprtSharedBufferCreate(GPRTContext context, GPRTDataType type, size_t count, 
  const void* init GPRT_IF_CPP(= nullptr));

/*! Destroys all underlying Vulkan resources for the given buffer and frees any
  underlying memory*/
GPRT_API void
gprtBufferDestroy(GPRTBuffer buffer);

/*! returns the device pointer of the given pointer for the given
  device ID. For host-pinned or managed memory buffers (where the
  buffer is shared across all devices) this pointer should be the
  same across all devices (and even be accessible on the host); for
  device buffers each device *may* see this buffer under a different
  address, and that address is not valid on the host. Note this
  function is paricuarly useful for CUDA-interop; allowing to
  cudaMemcpy to/from an owl buffer directly from CUDA code

  // TODO! update for Vulkan...
  */
GPRT_API void *
gprtBufferGetPointer(GPRTBuffer buffer, int deviceID GPRT_IF_CPP(=0));


GPRT_API void
gprtBufferMap(GPRTBuffer buffer, int deviceID GPRT_IF_CPP(=0));

GPRT_API void
gprtBufferUnmap(GPRTBuffer buffer, int deviceID GPRT_IF_CPP(=0));

/** If a window was requested, this call interprets the given buffer as 
 * a B8G8R8A8 SRGB image sorted in row major buffer, and presents the contents 
 * to the window, potentially waiting for the screen to update before swapping.
 * 
 * If a window was not requested (ie headless), this function does nothing. 
*/
GPRT_API void gprtBufferPresent(GPRTContext context, GPRTBuffer buffer);

/** This call interprets the given buffer as a B8G8R8A8 SRGB image sorted in 
 * row major buffer, and saves the contents to the underlying filesystem.
*/
GPRT_API void gprtBufferSaveImage(GPRTBuffer buffer, 
  uint32_t width, uint32_t height, const char *imageName);

GPRT_API void
gprtRayGenLaunch1D(GPRTContext context, GPRTRayGen rayGen, int dims_x);

/*! Executes a ray tracing pipeline with the given raygen program.
  This call will block until the raygen program returns. */
GPRT_API void
gprtRayGenLaunch2D(GPRTContext context, GPRTRayGen rayGen, int dims_x, int dims_y);

/*! 3D-launch variant of \see gprtRayGenLaunch2D */
GPRT_API void
gprtRayGenLaunch3D(GPRTContext context, GPRTRayGen rayGen, int dims_x, int dims_y, int dims_z);

GPRT_API void
gprtComputeLaunch1D(GPRTContext context, GPRTCompute compute, int dims_x);

GPRT_API void
gprtComputeLaunch2D(GPRTContext context, GPRTCompute compute, int dims_x, int dims_y);

GPRT_API void
gprtComputeLaunch3D(GPRTContext context, GPRTCompute compute, int dims_x, int dims_y, int dims_z);

GPRT_API void gprtBeginProfile(GPRTContext context);

// returned results are in nanoseconds
GPRT_API float gprtEndProfile(GPRTContext context);

#ifdef __cplusplus
// ------------------------------------------------------------------
// setters for variables of type "bool" (bools only on c++)
// ------------------------------------------------------------------

// setters for variables on "RayGen"s
GPRT_API void gprtRayGenSet1b(GPRTRayGen raygen, const char *name, bool val);
GPRT_API void gprtRayGenSet2b(GPRTRayGen raygen, const char *name, bool x, bool y);
GPRT_API void gprtRayGenSet3b(GPRTRayGen raygen, const char *name, bool x, bool y, bool z);
GPRT_API void gprtRayGenSet4b(GPRTRayGen raygen, const char *name, bool x, bool y, bool z, bool w);
GPRT_API void gprtRayGenSet2bv(GPRTRayGen raygen, const char *name, const bool *val);
GPRT_API void gprtRayGenSet3bv(GPRTRayGen raygen, const char *name, const bool *val);
GPRT_API void gprtRayGenSet4bv(GPRTRayGen raygen, const char *name, const bool *val);

// setters for variables on "Miss"s
GPRT_API void gprtMissSet1b(GPRTMiss miss, const char *name, bool val);
GPRT_API void gprtMissSet2b(GPRTMiss miss, const char *name, bool x, bool y);
GPRT_API void gprtMissSet3b(GPRTMiss miss, const char *name, bool x, bool y, bool z);
GPRT_API void gprtMissSet4b(GPRTMiss miss, const char *name, bool x, bool y, bool z, bool w);
GPRT_API void gprtMissSet2bv(GPRTMiss miss, const char *name, const bool *val);
GPRT_API void gprtMissSet3bv(GPRTMiss miss, const char *name, const bool *val);
GPRT_API void gprtMissSet4bv(GPRTMiss miss, const char *name, const bool *val);

// setters for variables on "Geom"s
// GPRT_API void gprtGeomSet1b(GPRTGeom geom, const char *name, bool val);
// GPRT_API void gprtGeomSet2b(GPRTGeom geom, const char *name, bool x, bool y);
// GPRT_API void gprtGeomSet3b(GPRTGeom geom, const char *name, bool x, bool y, bool z);
// GPRT_API void gprtGeomSet4b(GPRTGeom geom, const char *name, bool x, bool y, bool z, bool w);
// GPRT_API void gprtGeomSet2bv(GPRTGeom geom, const char *name, const bool *val);
// GPRT_API void gprtGeomSet3bv(GPRTGeom geom, const char *name, const bool *val);
// GPRT_API void gprtGeomSet4bv(GPRTGeom geom, const char *name, const bool *val);

// // setters for variables on "Params"s
// GPRT_API void gprtParamsSet1b(OWLParams var, const char *name, bool val);
// GPRT_API void gprtParamsSet2b(OWLParams var, const char *name, bool x, bool y);
// GPRT_API void gprtParamsSet3b(OWLParams var, const char *name, bool x, bool y, bool z);
// GPRT_API void gprtParamsSet4b(OWLParams var, const char *name, bool x, bool y, bool z, bool w);
// GPRT_API void gprtParamsSet2bv(OWLParams var, const char *name, const bool *val);
// GPRT_API void gprtParamsSet3bv(OWLParams var, const char *name, const bool *val);
// GPRT_API void gprtParamsSet4bv(OWLParams var, const char *name, const bool *val);
#endif

// ------------------------------------------------------------------
// setters for variables of type "char"
// ------------------------------------------------------------------

// setters for variables on "Compute"s
GPRT_API void gprtComputeSet1c(GPRTCompute compute, const char *name, int8_t val);
GPRT_API void gprtComputeSet2c(GPRTCompute compute, const char *name, int8_t x, int8_t y);
GPRT_API void gprtComputeSet3c(GPRTCompute compute, const char *name, int8_t x, int8_t y, int8_t z);
GPRT_API void gprtComputeSet4c(GPRTCompute compute, const char *name, int8_t x, int8_t y, int8_t z, int8_t w);
GPRT_API void gprtComputeSet2cv(GPRTCompute compute, const char *name, const int8_t *val);
GPRT_API void gprtComputeSet3cv(GPRTCompute compute, const char *name, const int8_t *val);
GPRT_API void gprtComputeSet4cv(GPRTCompute compute, const char *name, const int8_t *val);

// setters for variables on "RayGen"s
GPRT_API void gprtRayGenSet1c(GPRTRayGen raygen, const char *name, int8_t val);
GPRT_API void gprtRayGenSet2c(GPRTRayGen raygen, const char *name, int8_t x, int8_t y);
GPRT_API void gprtRayGenSet3c(GPRTRayGen raygen, const char *name, int8_t x, int8_t y, int8_t z);
GPRT_API void gprtRayGenSet4c(GPRTRayGen raygen, const char *name, int8_t x, int8_t y, int8_t z, int8_t w);
GPRT_API void gprtRayGenSet2cv(GPRTRayGen raygen, const char *name, const int8_t *val);
GPRT_API void gprtRayGenSet3cv(GPRTRayGen raygen, const char *name, const int8_t *val);
GPRT_API void gprtRayGenSet4cv(GPRTRayGen raygen, const char *name, const int8_t *val);

// setters for variables on "Miss"s
GPRT_API void gprtMissSet1c(GPRTMiss miss, const char *name, int8_t val);
GPRT_API void gprtMissSet2c(GPRTMiss miss, const char *name, int8_t x, int8_t y);
GPRT_API void gprtMissSet3c(GPRTMiss miss, const char *name, int8_t x, int8_t y, int8_t z);
GPRT_API void gprtMissSet4c(GPRTMiss miss, const char *name, int8_t x, int8_t y, int8_t z, int8_t w);
GPRT_API void gprtMissSet2cv(GPRTMiss miss, const char *name, const int8_t *val);
GPRT_API void gprtMissSet3cv(GPRTMiss miss, const char *name, const int8_t *val);
GPRT_API void gprtMissSet4cv(GPRTMiss miss, const char *name, const int8_t *val);

// setters for variables on "Geom"s
GPRT_API void gprtGeomSet1c(GPRTGeom geom, const char *name, int8_t val);
GPRT_API void gprtGeomSet2c(GPRTGeom geom, const char *name, int8_t x, int8_t y);
GPRT_API void gprtGeomSet3c(GPRTGeom geom, const char *name, int8_t x, int8_t y, int8_t z);
GPRT_API void gprtGeomSet4c(GPRTGeom geom, const char *name, int8_t x, int8_t y, int8_t z, int8_t w);
GPRT_API void gprtGeomSet2cv(GPRTGeom geom, const char *name, const int8_t *val);
GPRT_API void gprtGeomSet3cv(GPRTGeom geom, const char *name, const int8_t *val);
GPRT_API void gprtGeomSet4cv(GPRTGeom geom, const char *name, const int8_t *val);

// setters for variables on "Params"s
// GPRT_API void gprtParamsSet1c(OWLParams obj, const char *name, int8_t val);
// GPRT_API void gprtParamsSet2c(OWLParams obj, const char *name, int8_t x, int8_t y);
// GPRT_API void gprtParamsSet3c(OWLParams obj, const char *name, int8_t x, int8_t y, int8_t z);
// GPRT_API void gprtParamsSet4c(OWLParams obj, const char *name, int8_t x, int8_t y, int8_t z, int8_t w);
// GPRT_API void gprtParamsSet2cv(OWLParams obj, const char *name, const int8_t *val);
// GPRT_API void gprtParamsSet3cv(OWLParams obj, const char *name, const int8_t *val);
// GPRT_API void gprtParamsSet4cv(OWLParams obj, const char *name, const int8_t *val);

// ------------------------------------------------------------------
// setters for variables of type "uint8_t"
// ------------------------------------------------------------------

// setters for variables on "Compute"s
GPRT_API void gprtComputeSet1uc(GPRTCompute compute, const char *name, uint8_t val);
GPRT_API void gprtComputeSet2uc(GPRTCompute compute, const char *name, uint8_t x, uint8_t y);
GPRT_API void gprtComputeSet3uc(GPRTCompute compute, const char *name, uint8_t x, uint8_t y, uint8_t z);
GPRT_API void gprtComputeSet4uc(GPRTCompute compute, const char *name, uint8_t x, uint8_t y, uint8_t z, uint8_t w);
GPRT_API void gprtComputeSet2ucv(GPRTCompute compute, const char *name, const uint8_t *val);
GPRT_API void gprtComputeSet3ucv(GPRTCompute compute, const char *name, const uint8_t *val);
GPRT_API void gprtComputeSet4ucv(GPRTCompute compute, const char *name, const uint8_t *val);

// setters for variables on "RayGen"s
GPRT_API void gprtRayGenSet1uc(GPRTRayGen raygen, const char *name, uint8_t val);
GPRT_API void gprtRayGenSet2uc(GPRTRayGen raygen, const char *name, uint8_t x, uint8_t y);
GPRT_API void gprtRayGenSet3uc(GPRTRayGen raygen, const char *name, uint8_t x, uint8_t y, uint8_t z);
GPRT_API void gprtRayGenSet4uc(GPRTRayGen raygen, const char *name, uint8_t x, uint8_t y, uint8_t z, uint8_t w);
GPRT_API void gprtRayGenSet2ucv(GPRTRayGen raygen, const char *name, const uint8_t *val);
GPRT_API void gprtRayGenSet3ucv(GPRTRayGen raygen, const char *name, const uint8_t *val);
GPRT_API void gprtRayGenSet4ucv(GPRTRayGen raygen, const char *name, const uint8_t *val);

// setters for variables on "Miss"s
GPRT_API void gprtMissSet1uc(GPRTMiss miss, const char *name, uint8_t val);
GPRT_API void gprtMissSet2uc(GPRTMiss miss, const char *name, uint8_t x, uint8_t y);
GPRT_API void gprtMissSet3uc(GPRTMiss miss, const char *name, uint8_t x, uint8_t y, uint8_t z);
GPRT_API void gprtMissSet4uc(GPRTMiss miss, const char *name, uint8_t x, uint8_t y, uint8_t z, uint8_t w);
GPRT_API void gprtMissSet2ucv(GPRTMiss miss, const char *name, const uint8_t *val);
GPRT_API void gprtMissSet3ucv(GPRTMiss miss, const char *name, const uint8_t *val);
GPRT_API void gprtMissSet4ucv(GPRTMiss miss, const char *name, const uint8_t *val);

// setters for variables on "Geom"s
GPRT_API void gprtGeomSet1uc(GPRTGeom geom, const char *name, uint8_t val);
GPRT_API void gprtGeomSet2uc(GPRTGeom geom, const char *name, uint8_t x, uint8_t y);
GPRT_API void gprtGeomSet3uc(GPRTGeom geom, const char *name, uint8_t x, uint8_t y, uint8_t z);
GPRT_API void gprtGeomSet4uc(GPRTGeom geom, const char *name, uint8_t x, uint8_t y, uint8_t z, uint8_t w);
GPRT_API void gprtGeomSet2ucv(GPRTGeom geom, const char *name, const uint8_t *val);
GPRT_API void gprtGeomSet3ucv(GPRTGeom geom, const char *name, const uint8_t *val);
GPRT_API void gprtGeomSet4ucv(GPRTGeom geom, const char *name, const uint8_t *val);

// setters for variables on "Params"s
// GPRT_API void gprtParamsSet1uc(OWLParams obj, const char *name, uint8_t val);
// GPRT_API void gprtParamsSet2uc(OWLParams obj, const char *name, uint8_t x, uint8_t y);
// GPRT_API void gprtParamsSet3uc(OWLParams obj, const char *name, uint8_t x, uint8_t y, uint8_t z);
// GPRT_API void gprtParamsSet4uc(OWLParams obj, const char *name, uint8_t x, uint8_t y, uint8_t z, uint8_t w);
// GPRT_API void gprtParamsSet2ucv(OWLParams obj, const char *name, const uint8_t *val);
// GPRT_API void gprtParamsSet3ucv(OWLParams obj, const char *name, const uint8_t *val);
// GPRT_API void gprtParamsSet4ucv(OWLParams obj, const char *name, const uint8_t *val);

// ------------------------------------------------------------------
// setters for variables of type "int16_t"
// ------------------------------------------------------------------

// setters for variables on "Compute"s
GPRT_API void gprtComputeSet1s(GPRTCompute compute, const char *name, int16_t val);
GPRT_API void gprtComputeSet2s(GPRTCompute compute, const char *name, int16_t x, int16_t y);
GPRT_API void gprtComputeSet3s(GPRTCompute compute, const char *name, int16_t x, int16_t y, int16_t z);
GPRT_API void gprtComputeSet4s(GPRTCompute compute, const char *name, int16_t x, int16_t y, int16_t z, int16_t w);
GPRT_API void gprtComputeSet2sv(GPRTCompute compute, const char *name, const int16_t *val);
GPRT_API void gprtComputeSet3sv(GPRTCompute compute, const char *name, const int16_t *val);
GPRT_API void gprtComputeSet4sv(GPRTCompute compute, const char *name, const int16_t *val);

// setters for variables on "RayGen"s
GPRT_API void gprtRayGenSet1s(GPRTRayGen raygen, const char *name, int16_t val);
GPRT_API void gprtRayGenSet2s(GPRTRayGen raygen, const char *name, int16_t x, int16_t y);
GPRT_API void gprtRayGenSet3s(GPRTRayGen raygen, const char *name, int16_t x, int16_t y, int16_t z);
GPRT_API void gprtRayGenSet4s(GPRTRayGen raygen, const char *name, int16_t x, int16_t y, int16_t z, int16_t w);
GPRT_API void gprtRayGenSet2sv(GPRTRayGen raygen, const char *name, const int16_t *val);
GPRT_API void gprtRayGenSet3sv(GPRTRayGen raygen, const char *name, const int16_t *val);
GPRT_API void gprtRayGenSet4sv(GPRTRayGen raygen, const char *name, const int16_t *val);

// setters for variables on "Miss"s
GPRT_API void gprtMissSet1s(GPRTMiss miss, const char *name, int16_t val);
GPRT_API void gprtMissSet2s(GPRTMiss miss, const char *name, int16_t x, int16_t y);
GPRT_API void gprtMissSet3s(GPRTMiss miss, const char *name, int16_t x, int16_t y, int16_t z);
GPRT_API void gprtMissSet4s(GPRTMiss miss, const char *name, int16_t x, int16_t y, int16_t z, int16_t w);
GPRT_API void gprtMissSet2sv(GPRTMiss miss, const char *name, const int16_t *val);
GPRT_API void gprtMissSet3sv(GPRTMiss miss, const char *name, const int16_t *val);
GPRT_API void gprtMissSet4sv(GPRTMiss miss, const char *name, const int16_t *val);

// setters for variables on "Geom"s
GPRT_API void gprtGeomSet1s(GPRTGeom geom, const char *name, int16_t val);
GPRT_API void gprtGeomSet2s(GPRTGeom geom, const char *name, int16_t x, int16_t y);
GPRT_API void gprtGeomSet3s(GPRTGeom geom, const char *name, int16_t x, int16_t y, int16_t z);
GPRT_API void gprtGeomSet4s(GPRTGeom geom, const char *name, int16_t x, int16_t y, int16_t z, int16_t w);
GPRT_API void gprtGeomSet2sv(GPRTGeom geom, const char *name, const int16_t *val);
GPRT_API void gprtGeomSet3sv(GPRTGeom geom, const char *name, const int16_t *val);
GPRT_API void gprtGeomSet4sv(GPRTGeom geom, const char *name, const int16_t *val);

// setters for variables on "Params"s
// GPRT_API void gprtParamsSet1s(OWLParams obj, const char *name, int16_t val);
// GPRT_API void gprtParamsSet2s(OWLParams obj, const char *name, int16_t x, int16_t y);
// GPRT_API void gprtParamsSet3s(OWLParams obj, const char *name, int16_t x, int16_t y, int16_t z);
// GPRT_API void gprtParamsSet4s(OWLParams obj, const char *name, int16_t x, int16_t y, int16_t z, int16_t w);
// GPRT_API void gprtParamsSet2sv(OWLParams obj, const char *name, const int16_t *val);
// GPRT_API void gprtParamsSet3sv(OWLParams obj, const char *name, const int16_t *val);
// GPRT_API void gprtParamsSet4sv(OWLParams obj, const char *name, const int16_t *val);

// ------------------------------------------------------------------
// setters for variables of type "uint16_t"
// ------------------------------------------------------------------

// setters for variables on "Compute"s
GPRT_API void gprtComputeSet1us(GPRTCompute compute, const char *name, uint16_t val);
GPRT_API void gprtComputeSet2us(GPRTCompute compute, const char *name, uint16_t x, uint16_t y);
GPRT_API void gprtComputeSet3us(GPRTCompute compute, const char *name, uint16_t x, uint16_t y, uint16_t z);
GPRT_API void gprtComputeSet4us(GPRTCompute compute, const char *name, uint16_t x, uint16_t y, uint16_t z, uint16_t w);
GPRT_API void gprtComputeSet2usv(GPRTCompute compute, const char *name, const uint16_t *val);
GPRT_API void gprtComputeSet3usv(GPRTCompute compute, const char *name, const uint16_t *val);
GPRT_API void gprtComputeSet4usv(GPRTCompute compute, const char *name, const uint16_t *val);

// setters for variables on "RayGen"s
GPRT_API void gprtRayGenSet1us(GPRTRayGen raygen, const char *name, uint16_t val);
GPRT_API void gprtRayGenSet2us(GPRTRayGen raygen, const char *name, uint16_t x, uint16_t y);
GPRT_API void gprtRayGenSet3us(GPRTRayGen raygen, const char *name, uint16_t x, uint16_t y, uint16_t z);
GPRT_API void gprtRayGenSet4us(GPRTRayGen raygen, const char *name, uint16_t x, uint16_t y, uint16_t z, uint16_t w);
GPRT_API void gprtRayGenSet2usv(GPRTRayGen raygen, const char *name, const uint16_t *val);
GPRT_API void gprtRayGenSet3usv(GPRTRayGen raygen, const char *name, const uint16_t *val);
GPRT_API void gprtRayGenSet4usv(GPRTRayGen raygen, const char *name, const uint16_t *val);

// setters for variables on "Miss"s
GPRT_API void gprtMissSet1us(GPRTMiss miss, const char *name, uint16_t val);
GPRT_API void gprtMissSet2us(GPRTMiss miss, const char *name, uint16_t x, uint16_t y);
GPRT_API void gprtMissSet3us(GPRTMiss miss, const char *name, uint16_t x, uint16_t y, uint16_t z);
GPRT_API void gprtMissSet4us(GPRTMiss miss, const char *name, uint16_t x, uint16_t y, uint16_t z, uint16_t w);
GPRT_API void gprtMissSet2usv(GPRTMiss miss, const char *name, const uint16_t *val);
GPRT_API void gprtMissSet3usv(GPRTMiss miss, const char *name, const uint16_t *val);
GPRT_API void gprtMissSet4usv(GPRTMiss miss, const char *name, const uint16_t *val);

// setters for variables on "Geom"s
GPRT_API void gprtGeomSet1us(GPRTGeom geom, const char *name, uint16_t val);
GPRT_API void gprtGeomSet2us(GPRTGeom geom, const char *name, uint16_t x, uint16_t y);
GPRT_API void gprtGeomSet3us(GPRTGeom geom, const char *name, uint16_t x, uint16_t y, uint16_t z);
GPRT_API void gprtGeomSet4us(GPRTGeom geom, const char *name, uint16_t x, uint16_t y, uint16_t z, uint16_t w);
GPRT_API void gprtGeomSet2usv(GPRTGeom geom, const char *name, const uint16_t *val);
GPRT_API void gprtGeomSet3usv(GPRTGeom geom, const char *name, const uint16_t *val);
GPRT_API void gprtGeomSet4usv(GPRTGeom geom, const char *name, const uint16_t *val);

// setters for variables on "Params"s
// GPRT_API void gprtParamsSet1us(OWLParams obj, const char *name, uint16_t val);
// GPRT_API void gprtParamsSet2us(OWLParams obj, const char *name, uint16_t x, uint16_t y);
// GPRT_API void gprtParamsSet3us(OWLParams obj, const char *name, uint16_t x, uint16_t y, uint16_t z);
// GPRT_API void gprtParamsSet4us(OWLParams obj, const char *name, uint16_t x, uint16_t y, uint16_t z, uint16_t w);
// GPRT_API void gprtParamsSet2usv(OWLParams obj, const char *name, const uint16_t *val);
// GPRT_API void gprtParamsSet3usv(OWLParams obj, const char *name, const uint16_t *val);
// GPRT_API void gprtParamsSet4usv(OWLParams obj, const char *name, const uint16_t *val);

// ------------------------------------------------------------------
// setters for variables of type "int"
// ------------------------------------------------------------------

// setters for variables on "Compute"s
GPRT_API void gprtComputeSet1i(GPRTCompute compute, const char *name, int32_t val);
GPRT_API void gprtComputeSet2i(GPRTCompute compute, const char *name, int32_t x, int32_t y);
GPRT_API void gprtComputeSet3i(GPRTCompute compute, const char *name, int32_t x, int32_t y, int32_t z);
GPRT_API void gprtComputeSet4i(GPRTCompute compute, const char *name, int32_t x, int32_t y, int32_t z, int32_t w);
GPRT_API void gprtComputeSet2iv(GPRTCompute compute, const char *name, const int32_t *val);
GPRT_API void gprtComputeSet3iv(GPRTCompute compute, const char *name, const int32_t *val);
GPRT_API void gprtComputeSet4iv(GPRTCompute compute, const char *name, const int32_t *val);

// setters for variables on "RayGen"s
GPRT_API void gprtRayGenSet1i(GPRTRayGen raygen, const char *name, int32_t val);
GPRT_API void gprtRayGenSet2i(GPRTRayGen raygen, const char *name, int32_t x, int32_t y);
GPRT_API void gprtRayGenSet3i(GPRTRayGen raygen, const char *name, int32_t x, int32_t y, int32_t z);
GPRT_API void gprtRayGenSet4i(GPRTRayGen raygen, const char *name, int32_t x, int32_t y, int32_t z, int32_t w);
GPRT_API void gprtRayGenSet2iv(GPRTRayGen raygen, const char *name, const int32_t *val);
GPRT_API void gprtRayGenSet3iv(GPRTRayGen raygen, const char *name, const int32_t *val);
GPRT_API void gprtRayGenSet4iv(GPRTRayGen raygen, const char *name, const int32_t *val);

// setters for variables on "Miss"s
GPRT_API void gprtMissSet1i(GPRTMiss miss, const char *name, int32_t val);
GPRT_API void gprtMissSet2i(GPRTMiss miss, const char *name, int32_t x, int32_t y);
GPRT_API void gprtMissSet3i(GPRTMiss miss, const char *name, int32_t x, int32_t y, int32_t z);
GPRT_API void gprtMissSet4i(GPRTMiss miss, const char *name, int32_t x, int32_t y, int32_t z, int32_t w);
GPRT_API void gprtMissSet2iv(GPRTMiss miss, const char *name, const int32_t *val);
GPRT_API void gprtMissSet3iv(GPRTMiss miss, const char *name, const int32_t *val);
GPRT_API void gprtMissSet4iv(GPRTMiss miss, const char *name, const int32_t *val);

// setters for variables on "Geom"s
GPRT_API void gprtGeomSet1i(GPRTGeom geom, const char *name, int32_t val);
GPRT_API void gprtGeomSet2i(GPRTGeom geom, const char *name, int32_t x, int32_t y);
GPRT_API void gprtGeomSet3i(GPRTGeom geom, const char *name, int32_t x, int32_t y, int32_t z);
GPRT_API void gprtGeomSet4i(GPRTGeom geom, const char *name, int32_t x, int32_t y, int32_t z, int32_t w);
GPRT_API void gprtGeomSet2iv(GPRTGeom geom, const char *name, const int32_t *val);
GPRT_API void gprtGeomSet3iv(GPRTGeom geom, const char *name, const int32_t *val);
GPRT_API void gprtGeomSet4iv(GPRTGeom geom, const char *name, const int32_t *val);

// setters for variables on "Params"s
// GPRT_API void gprtParamsSet1i(OWLParams obj, const char *name, int32_t val);
// GPRT_API void gprtParamsSet2i(OWLParams obj, const char *name, int32_t x, int32_t y);
// GPRT_API void gprtParamsSet3i(OWLParams obj, const char *name, int32_t x, int32_t y, int32_t z);
// GPRT_API void gprtParamsSet4i(OWLParams obj, const char *name, int32_t x, int32_t y, int32_t z, int32_t w);
// GPRT_API void gprtParamsSet2iv(OWLParams obj, const char *name, const int32_t *val);
// GPRT_API void gprtParamsSet3iv(OWLParams obj, const char *name, const int32_t *val);
// GPRT_API void gprtParamsSet4iv(OWLParams obj, const char *name, const int32_t *val);

// ------------------------------------------------------------------
// setters for variables of type "uint32_t"
// ------------------------------------------------------------------

// setters for variables on "Compute"s
GPRT_API void gprtComputeSet1ui(GPRTCompute compute, const char *name, uint32_t val);
GPRT_API void gprtComputeSet2ui(GPRTCompute compute, const char *name, uint32_t x, uint32_t y);
GPRT_API void gprtComputeSet3ui(GPRTCompute compute, const char *name, uint32_t x, uint32_t y, uint32_t z);
GPRT_API void gprtComputeSet4ui(GPRTCompute compute, const char *name, uint32_t x, uint32_t y, uint32_t z, uint32_t w);
GPRT_API void gprtComputeSet2uiv(GPRTCompute compute, const char *name, const uint32_t *val);
GPRT_API void gprtComputeSet3uiv(GPRTCompute compute, const char *name, const uint32_t *val);
GPRT_API void gprtComputeSet4uiv(GPRTCompute compute, const char *name, const uint32_t *val);

// setters for variables on "RayGen"s
GPRT_API void gprtRayGenSet1ui(GPRTRayGen raygen, const char *name, uint32_t val);
GPRT_API void gprtRayGenSet2ui(GPRTRayGen raygen, const char *name, uint32_t x, uint32_t y);
GPRT_API void gprtRayGenSet3ui(GPRTRayGen raygen, const char *name, uint32_t x, uint32_t y, uint32_t z);
GPRT_API void gprtRayGenSet4ui(GPRTRayGen raygen, const char *name, uint32_t x, uint32_t y, uint32_t z, uint32_t w);
GPRT_API void gprtRayGenSet2uiv(GPRTRayGen raygen, const char *name, const uint32_t *val);
GPRT_API void gprtRayGenSet3uiv(GPRTRayGen raygen, const char *name, const uint32_t *val);
GPRT_API void gprtRayGenSet4uiv(GPRTRayGen raygen, const char *name, const uint32_t *val);

// setters for variables on "Miss"s
GPRT_API void gprtMissSet1ui(GPRTMiss miss, const char *name, uint32_t val);
GPRT_API void gprtMissSet2ui(GPRTMiss miss, const char *name, uint32_t x, uint32_t y);
GPRT_API void gprtMissSet3ui(GPRTMiss miss, const char *name, uint32_t x, uint32_t y, uint32_t z);
GPRT_API void gprtMissSet4ui(GPRTMiss miss, const char *name, uint32_t x, uint32_t y, uint32_t z, uint32_t w);
GPRT_API void gprtMissSet2uiv(GPRTMiss miss, const char *name, const uint32_t *val);
GPRT_API void gprtMissSet3uiv(GPRTMiss miss, const char *name, const uint32_t *val);
GPRT_API void gprtMissSet4uiv(GPRTMiss miss, const char *name, const uint32_t *val);

// setters for variables on "Geom"s
GPRT_API void gprtGeomSet1ui(GPRTGeom geom, const char *name, uint32_t val);
GPRT_API void gprtGeomSet2ui(GPRTGeom geom, const char *name, uint32_t x, uint32_t y);
GPRT_API void gprtGeomSet3ui(GPRTGeom geom, const char *name, uint32_t x, uint32_t y, uint32_t z);
GPRT_API void gprtGeomSet4ui(GPRTGeom geom, const char *name, uint32_t x, uint32_t y, uint32_t z, uint32_t w);
GPRT_API void gprtGeomSet2uiv(GPRTGeom geom, const char *name, const uint32_t *val);
GPRT_API void gprtGeomSet3uiv(GPRTGeom geom, const char *name, const uint32_t *val);
GPRT_API void gprtGeomSet4uiv(GPRTGeom geom, const char *name, const uint32_t *val);

// setters for variables on "Params"s
// GPRT_API void gprtParamsSet1ui(OWLParams obj, const char *name, uint32_t val);
// GPRT_API void gprtParamsSet2ui(OWLParams obj, const char *name, uint32_t x, uint32_t y);
// GPRT_API void gprtParamsSet3ui(OWLParams obj, const char *name, uint32_t x, uint32_t y, uint32_t z);
// GPRT_API void gprtParamsSet4ui(OWLParams obj, const char *name, uint32_t x, uint32_t y, uint32_t z, uint32_t w);
// GPRT_API void gprtParamsSet2uiv(OWLParams obj, const char *name, const uint32_t *val);
// GPRT_API void gprtParamsSet3uiv(OWLParams obj, const char *name, const uint32_t *val);
// GPRT_API void gprtParamsSet4uiv(OWLParams obj, const char *name, const uint32_t *val);

// ------------------------------------------------------------------
// setters for variables of type "float"
// ------------------------------------------------------------------

// setters for variables on "Compute"s
GPRT_API void gprtComputeSet1f(GPRTCompute compute, const char *name, float val);
GPRT_API void gprtComputeSet2f(GPRTCompute compute, const char *name, float x, float y);
GPRT_API void gprtComputeSet3f(GPRTCompute compute, const char *name, float x, float y, float z);
GPRT_API void gprtComputeSet4f(GPRTCompute compute, const char *name, float x, float y, float z, float w);
GPRT_API void gprtComputeSet2fv(GPRTCompute compute, const char *name, const float *val);
GPRT_API void gprtComputeSet3fv(GPRTCompute compute, const char *name, const float *val);
GPRT_API void gprtComputeSet4fv(GPRTCompute compute, const char *name, const float *val);

// setters for variables on "RayGen"s
GPRT_API void gprtRayGenSet1f(GPRTRayGen raygen, const char *name, float val);
GPRT_API void gprtRayGenSet2f(GPRTRayGen raygen, const char *name, float x, float y);
GPRT_API void gprtRayGenSet3f(GPRTRayGen raygen, const char *name, float x, float y, float z);
GPRT_API void gprtRayGenSet4f(GPRTRayGen raygen, const char *name, float x, float y, float z, float w);
GPRT_API void gprtRayGenSet2fv(GPRTRayGen raygen, const char *name, const float *val);
GPRT_API void gprtRayGenSet3fv(GPRTRayGen raygen, const char *name, const float *val);
GPRT_API void gprtRayGenSet4fv(GPRTRayGen raygen, const char *name, const float *val);

// setters for variables on "Miss"s
GPRT_API void gprtMissSet1f(GPRTMiss miss, const char *name, float val);
GPRT_API void gprtMissSet2f(GPRTMiss miss, const char *name, float x, float y);
GPRT_API void gprtMissSet3f(GPRTMiss miss, const char *name, float x, float y, float z);
GPRT_API void gprtMissSet4f(GPRTMiss miss, const char *name, float x, float y, float z, float w);
GPRT_API void gprtMissSet2fv(GPRTMiss miss, const char *name, const float *val);
GPRT_API void gprtMissSet3fv(GPRTMiss miss, const char *name, const float *val);
GPRT_API void gprtMissSet4fv(GPRTMiss miss, const char *name, const float *val);

// setters for variables on "Geom"s
GPRT_API void gprtGeomSet1f(GPRTGeom geom, const char *name, float val);
GPRT_API void gprtGeomSet2f(GPRTGeom geom, const char *name, float x, float y);
GPRT_API void gprtGeomSet3f(GPRTGeom geom, const char *name, float x, float y, float z);
GPRT_API void gprtGeomSet4f(GPRTGeom geom, const char *name, float x, float y, float z, float w);
GPRT_API void gprtGeomSet2fv(GPRTGeom geom, const char *name, const float *val);
GPRT_API void gprtGeomSet3fv(GPRTGeom geom, const char *name, const float *val);
GPRT_API void gprtGeomSet4fv(GPRTGeom geom, const char *name, const float *val);

// setters for variables on "Params"s
// GPRT_API void gprtParamsSet1f(OWLParams obj, const char *name, float val);
// GPRT_API void gprtParamsSet2f(OWLParams obj, const char *name, float x, float y);
// GPRT_API void gprtParamsSet3f(OWLParams obj, const char *name, float x, float y, float z);
// GPRT_API void gprtParamsSet4f(OWLParams obj, const char *name, float x, float y, float z, float w);
// GPRT_API void gprtParamsSet2fv(OWLParams obj, const char *name, const float *val);
// GPRT_API void gprtParamsSet3fv(OWLParams obj, const char *name, const float *val);
// GPRT_API void gprtParamsSet4fv(OWLParams obj, const char *name, const float *val);

// ------------------------------------------------------------------
// setters for variables of type "double"
// ------------------------------------------------------------------

// setters for variables on "RayGen"s
GPRT_API void gprtComputeSet1d(GPRTCompute compute, const char *name, double val);
GPRT_API void gprtComputeSet2d(GPRTCompute compute, const char *name, double x, double y);
GPRT_API void gprtComputeSet3d(GPRTCompute compute, const char *name, double x, double y, double z);
GPRT_API void gprtComputeSet4d(GPRTCompute compute, const char *name, double x, double y, double z, double w);
GPRT_API void gprtComputeSet2dv(GPRTCompute compute, const char *name, const double *val);
GPRT_API void gprtComputeSet3dv(GPRTCompute compute, const char *name, const double *val);
GPRT_API void gprtComputeSet4dv(GPRTCompute compute, const char *name, const double *val);

// setters for variables on "RayGen"s
GPRT_API void gprtRayGenSet1d(GPRTRayGen raygen, const char *name, double val);
GPRT_API void gprtRayGenSet2d(GPRTRayGen raygen, const char *name, double x, double y);
GPRT_API void gprtRayGenSet3d(GPRTRayGen raygen, const char *name, double x, double y, double z);
GPRT_API void gprtRayGenSet4d(GPRTRayGen raygen, const char *name, double x, double y, double z, double w);
GPRT_API void gprtRayGenSet2dv(GPRTRayGen raygen, const char *name, const double *val);
GPRT_API void gprtRayGenSet3dv(GPRTRayGen raygen, const char *name, const double *val);
GPRT_API void gprtRayGenSet4dv(GPRTRayGen raygen, const char *name, const double *val);

// setters for variables on "Miss"s
GPRT_API void gprtMissSet1d(GPRTMiss miss, const char *name, double val);
GPRT_API void gprtMissSet2d(GPRTMiss miss, const char *name, double x, double y);
GPRT_API void gprtMissSet3d(GPRTMiss miss, const char *name, double x, double y, double z);
GPRT_API void gprtMissSet4d(GPRTMiss miss, const char *name, double x, double y, double z, double w);
GPRT_API void gprtMissSet2dv(GPRTMiss miss, const char *name, const double *val);
GPRT_API void gprtMissSet3dv(GPRTMiss miss, const char *name, const double *val);
GPRT_API void gprtMissSet4dv(GPRTMiss miss, const char *name, const double *val);

// setters for variables on "Geom"s
GPRT_API void gprtGeomSet1d(GPRTGeom geom, const char *name, double val);
GPRT_API void gprtGeomSet2d(GPRTGeom geom, const char *name, double x, double y);
GPRT_API void gprtGeomSet3d(GPRTGeom geom, const char *name, double x, double y, double z);
GPRT_API void gprtGeomSet4d(GPRTGeom geom, const char *name, double x, double y, double z, double w);
GPRT_API void gprtGeomSet2dv(GPRTGeom geom, const char *name, const double *val);
GPRT_API void gprtGeomSet3dv(GPRTGeom geom, const char *name, const double *val);
GPRT_API void gprtGeomSet4dv(GPRTGeom geom, const char *name, const double *val);

// setters for variables on "Params"s
// GPRT_API void gprtParamsSet1d(OWLParams obj, const char *name, double val);
// GPRT_API void gprtParamsSet2d(OWLParams obj, const char *name, double x, double y);
// GPRT_API void gprtParamsSet3d(OWLParams obj, const char *name, double x, double y, double z);
// GPRT_API void gprtParamsSet4d(OWLParams obj, const char *name, double x, double y, double z, double w);
// GPRT_API void gprtParamsSet2dv(OWLParams obj, const char *name, const double *val);
// GPRT_API void gprtParamsSet3dv(OWLParams obj, const char *name, const double *val);
// GPRT_API void gprtParamsSet4dv(OWLParams obj, const char *name, const double *val);

// ------------------------------------------------------------------
// setters for variables of type "int64_t"
// ------------------------------------------------------------------

// setters for variables on "Compute"s
GPRT_API void gprtComputeSet1l(GPRTCompute compute, const char *name, int64_t val);
GPRT_API void gprtComputeSet2l(GPRTCompute compute, const char *name, int64_t x, int64_t y);
GPRT_API void gprtComputeSet3l(GPRTCompute compute, const char *name, int64_t x, int64_t y, int64_t z);
GPRT_API void gprtComputeSet4l(GPRTCompute compute, const char *name, int64_t x, int64_t y, int64_t z, int64_t w);
GPRT_API void gprtComputeSet2lv(GPRTCompute compute, const char *name, const int64_t *val);
GPRT_API void gprtComputeSet3lv(GPRTCompute compute, const char *name, const int64_t *val);
GPRT_API void gprtComputeSet4lv(GPRTCompute compute, const char *name, const int64_t *val);

// setters for variables on "RayGen"s
GPRT_API void gprtRayGenSet1l(GPRTRayGen raygen, const char *name, int64_t val);
GPRT_API void gprtRayGenSet2l(GPRTRayGen raygen, const char *name, int64_t x, int64_t y);
GPRT_API void gprtRayGenSet3l(GPRTRayGen raygen, const char *name, int64_t x, int64_t y, int64_t z);
GPRT_API void gprtRayGenSet4l(GPRTRayGen raygen, const char *name, int64_t x, int64_t y, int64_t z, int64_t w);
GPRT_API void gprtRayGenSet2lv(GPRTRayGen raygen, const char *name, const int64_t *val);
GPRT_API void gprtRayGenSet3lv(GPRTRayGen raygen, const char *name, const int64_t *val);
GPRT_API void gprtRayGenSet4lv(GPRTRayGen raygen, const char *name, const int64_t *val);

// setters for variables on "Miss"s
GPRT_API void gprtMissSet1l(GPRTMiss miss, const char *name, int64_t val);
GPRT_API void gprtMissSet2l(GPRTMiss miss, const char *name, int64_t x, int64_t y);
GPRT_API void gprtMissSet3l(GPRTMiss miss, const char *name, int64_t x, int64_t y, int64_t z);
GPRT_API void gprtMissSet4l(GPRTMiss miss, const char *name, int64_t x, int64_t y, int64_t z, int64_t w);
GPRT_API void gprtMissSet2lv(GPRTMiss miss, const char *name, const int64_t *val);
GPRT_API void gprtMissSet3lv(GPRTMiss miss, const char *name, const int64_t *val);
GPRT_API void gprtMissSet4lv(GPRTMiss miss, const char *name, const int64_t *val);

// setters for variables on "Geom"s
GPRT_API void gprtGeomSet1l(GPRTGeom geom, const char *name, int64_t val);
GPRT_API void gprtGeomSet2l(GPRTGeom geom, const char *name, int64_t x, int64_t y);
GPRT_API void gprtGeomSet3l(GPRTGeom geom, const char *name, int64_t x, int64_t y, int64_t z);
GPRT_API void gprtGeomSet4l(GPRTGeom geom, const char *name, int64_t x, int64_t y, int64_t z, int64_t w);
GPRT_API void gprtGeomSet2lv(GPRTGeom geom, const char *name, const int64_t *val);
GPRT_API void gprtGeomSet3lv(GPRTGeom geom, const char *name, const int64_t *val);
GPRT_API void gprtGeomSet4lv(GPRTGeom geom, const char *name, const int64_t *val);

// setters for variables on "Params"s
// GPRT_API void gprtParamsSet1l(OWLParams obj, const char *name, int64_t val);
// GPRT_API void gprtParamsSet2l(OWLParams obj, const char *name, int64_t x, int64_t y);
// GPRT_API void gprtParamsSet3l(OWLParams obj, const char *name, int64_t x, int64_t y, int64_t z);
// GPRT_API void gprtParamsSet4l(OWLParams obj, const char *name, int64_t x, int64_t y, int64_t z, int64_t w);
// GPRT_API void gprtParamsSet2lv(OWLParams obj, const char *name, const int64_t *val);
// GPRT_API void gprtParamsSet3lv(OWLParams obj, const char *name, const int64_t *val);
// GPRT_API void gprtParamsSet4lv(OWLParams obj, const char *name, const int64_t *val);

// ------------------------------------------------------------------
// setters for variables of type "uint64_t"
// ------------------------------------------------------------------

// setters for variables on "Compute"s
GPRT_API void gprtComputeSet1ul(GPRTCompute compute, const char *name, uint64_t val);
GPRT_API void gprtComputeSet2ul(GPRTCompute compute, const char *name, uint64_t x, uint64_t y);
GPRT_API void gprtComputeSet3ul(GPRTCompute compute, const char *name, uint64_t x, uint64_t y, uint64_t z);
GPRT_API void gprtComputeSet4ul(GPRTCompute compute, const char *name, uint64_t x, uint64_t y, uint64_t z, uint64_t w);
GPRT_API void gprtComputeSet2ulv(GPRTCompute compute, const char *name, const uint64_t *val);
GPRT_API void gprtComputeSet3ulv(GPRTCompute compute, const char *name, const uint64_t *val);
GPRT_API void gprtComputeSet4ulv(GPRTCompute compute, const char *name, const uint64_t *val);

// setters for variables on "RayGen"s
GPRT_API void gprtRayGenSet1ul(GPRTRayGen raygen, const char *name, uint64_t val);
GPRT_API void gprtRayGenSet2ul(GPRTRayGen raygen, const char *name, uint64_t x, uint64_t y);
GPRT_API void gprtRayGenSet3ul(GPRTRayGen raygen, const char *name, uint64_t x, uint64_t y, uint64_t z);
GPRT_API void gprtRayGenSet4ul(GPRTRayGen raygen, const char *name, uint64_t x, uint64_t y, uint64_t z, uint64_t w);
GPRT_API void gprtRayGenSet2ulv(GPRTRayGen raygen, const char *name, const uint64_t *val);
GPRT_API void gprtRayGenSet3ulv(GPRTRayGen raygen, const char *name, const uint64_t *val);
GPRT_API void gprtRayGenSet4ulv(GPRTRayGen raygen, const char *name, const uint64_t *val);

// setters for variables on "Miss"s
GPRT_API void gprtMissSet1ul(GPRTMiss miss, const char *name, uint64_t val);
GPRT_API void gprtMissSet2ul(GPRTMiss miss, const char *name, uint64_t x, uint64_t y);
GPRT_API void gprtMissSet3ul(GPRTMiss miss, const char *name, uint64_t x, uint64_t y, uint64_t z);
GPRT_API void gprtMissSet4ul(GPRTMiss miss, const char *name, uint64_t x, uint64_t y, uint64_t z, uint64_t w);
GPRT_API void gprtMissSet2ulv(GPRTMiss miss, const char *name, const uint64_t *val);
GPRT_API void gprtMissSet3ulv(GPRTMiss miss, const char *name, const uint64_t *val);
GPRT_API void gprtMissSet4ulv(GPRTMiss miss, const char *name, const uint64_t *val);

// setters for variables on "Geom"s
GPRT_API void gprtGeomSet1ul(GPRTGeom geom, const char *name, uint64_t val);
GPRT_API void gprtGeomSet2ul(GPRTGeom geom, const char *name, uint64_t x, uint64_t y);
GPRT_API void gprtGeomSet3ul(GPRTGeom geom, const char *name, uint64_t x, uint64_t y, uint64_t z);
GPRT_API void gprtGeomSet4ul(GPRTGeom geom, const char *name, uint64_t x, uint64_t y, uint64_t z, uint64_t w);
GPRT_API void gprtGeomSet2ulv(GPRTGeom geom, const char *name, const uint64_t *val);
GPRT_API void gprtGeomSet3ulv(GPRTGeom geom, const char *name, const uint64_t *val);
GPRT_API void gprtGeomSet4ulv(GPRTGeom geom, const char *name, const uint64_t *val);

// setters for variables on "Params"s
// GPRT_API void gprtParamsSet1ul(OWLParams obj, const char *name, uint64_t val);
// GPRT_API void gprtParamsSet2ul(OWLParams obj, const char *name, uint64_t x, uint64_t y);
// GPRT_API void gprtParamsSet3ul(OWLParams obj, const char *name, uint64_t x, uint64_t y, uint64_t z);
// GPRT_API void gprtParamsSet4ul(OWLParams obj, const char *name, uint64_t x, uint64_t y, uint64_t z, uint64_t w);
// GPRT_API void gprtParamsSet2ulv(OWLParams obj, const char *name, const uint64_t *val);
// GPRT_API void gprtParamsSet3ulv(OWLParams obj, const char *name, const uint64_t *val);
// GPRT_API void gprtParamsSet4ulv(OWLParams obj, const char *name, const uint64_t *val);

// ------------------------------------------------------------------
// setters for "meta" types
// ------------------------------------------------------------------

// setters for variables on "Compute"s
// GPRT_API void gprtComputeSetTexture(GPRTRayGen raygen, const char *name, GPRTTexture val);
// GPRT_API void gprtComputeSetPointer(GPRTRayGen raygen, const char *name, const void *val);
GPRT_API void gprtComputeSetBuffer(GPRTCompute compute, const char *name, GPRTBuffer val);
GPRT_API void gprtComputeSetAccel(GPRTCompute compute, const char *name, GPRTAccel val);
GPRT_API void gprtComputeSetRaw(GPRTCompute compute, const char *name, const void *val);

// setters for variables on "RayGen"s
// GPRT_API void gprtRayGenSetTexture(GPRTRayGen raygen, const char *name, GPRTTexture val);
// GPRT_API void gprtRayGenSetPointer(GPRTRayGen raygen, const char *name, const void *val);
GPRT_API void gprtRayGenSetBuffer(GPRTRayGen raygen, const char *name, GPRTBuffer val);
GPRT_API void gprtRayGenSetAccel(GPRTRayGen raygen, const char *name, GPRTAccel val);
GPRT_API void gprtRayGenSetRaw(GPRTRayGen raygen, const char *name, const void *val);

// // setters for variables on "Geom"s
// GPRT_API void gprtGeomSetTexture(GPRTGeom obj, const char *name, GPRTTexture val);
// GPRT_API void gprtGeomSetPointer(GPRTGeom obj, const char *name, const void *val);
GPRT_API void gprtGeomSetBuffer(GPRTGeom obj, const char *name, GPRTBuffer val);
GPRT_API void gprtGeomSetAccel(GPRTGeom obj, const char *name, GPRTAccel val);
GPRT_API void gprtGeomSetRaw(GPRTGeom obj, const char *name, const void *val);

// // setters for variables on "Params"s
// GPRT_API void gprtParamsSetTexture(GPRTParams obj, const char *name, GPRTTexture val);
// GPRT_API void gprtParamsSetPointer(GPRTParams obj, const char *name, const void *val);
// GPRT_API void gprtParamsSetBuffer(GPRTParams obj, const char *name, GPRTBuffer val);
// GPRT_API void gprtParamsSetAccel(GPRTParams obj, const char *name, GPRTAccel val);
// GPRT_API void gprtParamsSetRaw(GPRTParams obj, const char *name, const void *val);

// setters for variables on "Miss"s
// GPRT_API void gprtMissSetTexture(GPRTMiss miss, const char *name, GPRTTexture val);
// GPRT_API void gprtMissSetPointer(GPRTMiss miss, const char *name, const void *val);
GPRT_API void gprtMissSetBuffer(GPRTMiss miss, const char *name, GPRTBuffer val);
GPRT_API void gprtMissSetAccel(GPRTMiss miss, const char *name, GPRTAccel val);
GPRT_API void gprtMissSetRaw(GPRTMiss miss, const char *name, const void *val);<|MERGE_RESOLUTION|>--- conflicted
+++ resolved
@@ -536,11 +536,7 @@
 #define GPRT_MOUSE_BUTTON_RIGHT     GPRT_MOUSE_BUTTON_2
 #define GPRT_MOUSE_BUTTON_MIDDLE    GPRT_MOUSE_BUTTON_3
 
-<<<<<<< HEAD
-/** If a window was requested, this function returns thelast state reported 
-=======
 /** If a window was requested, this function returns the last state reported 
->>>>>>> 784af99a
  * for the given mouse button. The returned state is one of GPRT_PRESS or 
  * GPRT_RELEASE.
  *  
@@ -550,8 +546,6 @@
 GPRT_API int gprtGetMouseButton(GPRTContext context,
   int button);
 
-<<<<<<< HEAD
-=======
 /** If a window was requested, this function returns the time elapsed since 
  * GPRT was initialized. 
  *  
@@ -560,7 +554,6 @@
  */
 GPRT_API double gprtGetTime(GPRTContext context);
 
->>>>>>> 784af99a
 /** creates a new device context with the gives list of devices.
 
   If requested device IDs list if null it implicitly refers to the
