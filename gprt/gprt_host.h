--- conflicted
+++ resolved
@@ -244,50 +244,54 @@
 }
 
 /**
- * @brief Returns a pointer to the parameters section of the record for this geometry, made 
- * available on the device through the second parameter in GPRT_CLOSEST_HIT_PROGRAM, 
+ * @brief Returns a pointer to the parameters section of the record for this geometry, made
+ * available on the device through the second parameter in GPRT_CLOSEST_HIT_PROGRAM,
  * GPRT_ANY_HIT_PROGRAM, GPRT_INTERSECTION_PROGRAM, GPRT_VERTEX_PROGRAM, and/or GPRT_PIXEL_PROGRAM.
  * Note, call @ref gprtBuildShaderBindingTable for these parameters to be uploaded to the device.
- * 
+ *
  * @param geometry The geometry who's record pointer is to be returned.
- * @returns a pointer to the parameters section of the record. 
-*/
+ * @returns a pointer to the parameters section of the record.
+ */
 GPRT_API void *gprtGeomGetParameters(GPRTGeom geometry, int deviceID GPRT_IF_CPP(= 0));
 
 /**
- * @brief Returns a pointer to the parameters section of the record for this geometry, made 
- * available on the device through the second parameter in GPRT_CLOSEST_HIT_PROGRAM, 
+ * @brief Returns a pointer to the parameters section of the record for this geometry, made
+ * available on the device through the second parameter in GPRT_CLOSEST_HIT_PROGRAM,
  * GPRT_ANY_HIT_PROGRAM, GPRT_INTERSECTION_PROGRAM, GPRT_VERTEX_PROGRAM, and/or GPRT_PIXEL_PROGRAM.
  * Note, call  @ref gprtBuildShaderBindingTable for these parameters to be uploaded to the device.
- * 
+ *
  * @tparam T The type of the parameters structure stored in the record
  * @param geometry The geometry who's record pointer is to be returned.
- * @returns a pointer to the parameters section of the record. 
-*/
-template <typename T> T * gprtGeomGetParameters(GPRTGeomOf<T> geometry, int deviceID GPRT_IF_CPP(= 0)) {
+ * @returns a pointer to the parameters section of the record.
+ */
+template <typename T>
+T *
+gprtGeomGetParameters(GPRTGeomOf<T> geometry, int deviceID GPRT_IF_CPP(= 0)) {
   return (T *) gprtGeomGetParameters((GPRTGeom) geometry, deviceID);
 }
 
 /**
- * @brief Copies the contents of the given parameters into the geometry record. Note, call 
+ * @brief Copies the contents of the given parameters into the geometry record. Note, call
  * @ref gprtBuildShaderBindingTable for these parameters to be uploaded to the device.
- * 
+ *
  * @param geometry The geometry who's record to assign the parameters to.
- * @param parameters A pointer to a parameters structure. Assumed to be "recordSize" bytes, 
+ * @param parameters A pointer to a parameters structure. Assumed to be "recordSize" bytes,
  * as specified by @ref gprtGeomTypeCreate.
-*/
-GPRT_API void gprtGeomSetParameters(GPRTGeom geometry, void* parameters, int deviceID GPRT_IF_CPP(= 0));
-
-/**
- * @brief Copies the contents of the given parameters into the geometry record. Note, call 
+ */
+GPRT_API void gprtGeomSetParameters(GPRTGeom geometry, void *parameters, int deviceID GPRT_IF_CPP(= 0));
+
+/**
+ * @brief Copies the contents of the given parameters into the geometry record. Note, call
  * @ref gprtBuildShaderBindingTable for these parameters to be uploaded to the device.
  * @tparam T The type of the parameters structure stored in the record.
  * @param geometry The geometry who's record to assign the parameters to.
- * @param parameters A pointer to a parameters structure. Assumed to be "recordSize" bytes, 
+ * @param parameters A pointer to a parameters structure. Assumed to be "recordSize" bytes,
  * as specified by @ref gprtGeomTypeCreate.
-*/
-template <typename T> void gprtGeomSetParameters(GPRTGeomOf<T> geometry, T* parameters, int deviceID GPRT_IF_CPP(= 0)) {
-  gprtGeomSetParameters((GPRTGeom) geometry, (void*)parameters, deviceID);
+ */
+template <typename T>
+void
+gprtGeomSetParameters(GPRTGeomOf<T> geometry, T *parameters, int deviceID GPRT_IF_CPP(= 0)) {
+  gprtGeomSetParameters((GPRTGeom) geometry, (void *) parameters, deviceID);
 }
 
 // ==================================================================
@@ -607,32 +611,33 @@
 GPRT_API void gprtContextDestroy(GPRTContext context);
 
 /**
- * @brief Creates a "compute" handle which describes a compute device program to call and the parameters to 
- * pass into that compute device program. Compute programs handle data generation and transformation, but 
+ * @brief Creates a "compute" handle which describes a compute device program to call and the parameters to
+ * pass into that compute device program. Compute programs handle data generation and transformation, but
  * can also trace rays so long as inline ray tracing is used.
- * 
- * @param context The GPRT context
- * @param module The GPRT module containing device entrypoint definitions, made with @ref gprtModuleCreate.  
- * @param entrypoint The name of the compute program to run, ie the first parameter following 
+ *
+ * @param context The GPRT context
+ * @param module The GPRT module containing device entrypoint definitions, made with @ref gprtModuleCreate.
+ * @param entrypoint The name of the compute program to run, ie the first parameter following
  * GPRT_COMPUTE_PROGRAM in the device code.
  * @param recordSize The size of the parameters structure that will be passed into that compute program
-*/
+ */
 GPRT_API GPRTCompute gprtComputeCreate(GPRTContext context, GPRTModule module, const char *entrypoint,
                                        size_t recordSize);
 
 /**
- * @brief Creates a "compute" handle which describes a compute device program to call and the parameters to 
- * pass into that compute device program. Compute programs handle data generation and transformation, but 
+ * @brief Creates a "compute" handle which describes a compute device program to call and the parameters to
+ * pass into that compute device program. Compute programs handle data generation and transformation, but
  * can also trace rays so long as inline ray tracing is used.
- * 
+ *
  * @tparam T The type of the parameters structure stored in the record.
  * @param context The GPRT context
- * @param module The GPRT module containing device entrypoint definitions, made with @ref gprtModuleCreate.  
- * @param entrypoint The name of the compute program to run, ie the first parameter following 
+ * @param module The GPRT module containing device entrypoint definitions, made with @ref gprtModuleCreate.
+ * @param entrypoint The name of the compute program to run, ie the first parameter following
  * GPRT_COMPUTE_PROGRAM in the device code.
-*/
-template <typename T> 
-GPRTComputeOf<T> gprtComputeCreate(GPRTContext context, GPRTModule module, const char *entrypoint) {
+ */
+template <typename T>
+GPRTComputeOf<T>
+gprtComputeCreate(GPRTContext context, GPRTModule module, const char *entrypoint) {
   return (GPRTComputeOf<T>) gprtComputeCreate(context, module, entrypoint, sizeof(T));
 }
 
@@ -645,75 +650,80 @@
 }
 
 /**
- * @brief Returns a pointer to the parameters section of the record for this compute program, made 
- * available on the device through the second parameter in GPRT_COMPUTE_PROGRAM. Note, call 
+ * @brief Returns a pointer to the parameters section of the record for this compute program, made
+ * available on the device through the second parameter in GPRT_COMPUTE_PROGRAM. Note, call
  * @ref gprtBuildShaderBindingTable for these parameters to be uploaded to the device.
- * 
+ *
  * @param compute The compute program who's record pointer is to be returned.
- * @returns a pointer to the parameters section of the record. 
-*/
+ * @returns a pointer to the parameters section of the record.
+ */
 GPRT_API void *gprtComputeGetParameters(GPRTCompute compute, int deviceID GPRT_IF_CPP(= 0));
 
 /**
- * @brief Returns a pointer to the parameters section of the record for this compute program, made 
- * available on the device through the second parameter in GPRT_COMPUTE_PROGRAM. Note, call 
+ * @brief Returns a pointer to the parameters section of the record for this compute program, made
+ * available on the device through the second parameter in GPRT_COMPUTE_PROGRAM. Note, call
  * @ref gprtBuildShaderBindingTable for these parameters to be uploaded to the device.
- * 
+ *
  * @tparam T The type of the parameters structure stored in the record
  * @param compute The compute program who's record pointer is to be returned.
- * @returns a pointer to the parameters section of the record. 
-*/
-template <typename T> T * gprtComputeGetParameters(GPRTComputeOf<T> compute) {
+ * @returns a pointer to the parameters section of the record.
+ */
+template <typename T>
+T *
+gprtComputeGetParameters(GPRTComputeOf<T> compute) {
   return (T *) gprtComputeGetParameters((GPRTCompute) compute);
 }
 
 /**
- * @brief Copies the contents of the given parameters into the compute record. Note, call 
+ * @brief Copies the contents of the given parameters into the compute record. Note, call
  * @ref gprtBuildShaderBindingTable for these parameters to be uploaded to the device.
- * 
+ *
  * @param compute The compute program who's record to assign the parameters to.
- * @param parameters A pointer to a parameters structure. Assumed to be "recordSize" bytes, 
+ * @param parameters A pointer to a parameters structure. Assumed to be "recordSize" bytes,
  * as specified by @ref gprtComputeCreate.
-*/
-GPRT_API void gprtComputeSetParameters(GPRTCompute compute, void* parameters, int deviceID GPRT_IF_CPP(= 0));
-
-/**
- * @brief Copies the contents of the given parameters into the geometry record. Note, call 
+ */
+GPRT_API void gprtComputeSetParameters(GPRTCompute compute, void *parameters, int deviceID GPRT_IF_CPP(= 0));
+
+/**
+ * @brief Copies the contents of the given parameters into the geometry record. Note, call
  * @ref gprtBuildShaderBindingTable for these parameters to be uploaded to the device.
  * @tparam T The type of the parameters structure stored in the record.
  * @param compute The compute program who's record to assign the parameters to.
- * @param parameters A pointer to a parameters structure. Assumed to be "recordSize" bytes, 
+ * @param parameters A pointer to a parameters structure. Assumed to be "recordSize" bytes,
  * as specified by @ref gprtComputeCreate.
-*/
-template <typename T> void gprtComputeSetParameters(GPRTComputeOf<T> compute, T* parameters, int deviceID GPRT_IF_CPP(= 0)) {
-  gprtComputeSetParameters((GPRTCompute) compute, (void*)parameters, deviceID);
-}
-
-/**
- * @brief Creates a "raygen" handle which describes a ray generation device program to call and the parameters to 
+ */
+template <typename T>
+void
+gprtComputeSetParameters(GPRTComputeOf<T> compute, T *parameters, int deviceID GPRT_IF_CPP(= 0)) {
+  gprtComputeSetParameters((GPRTCompute) compute, (void *) parameters, deviceID);
+}
+
+/**
+ * @brief Creates a "raygen" handle which describes a ray generation device program to call and the parameters to
  * pass into that ray generation program. Ray generation programs can trace rays in hardware, and allow for shader
  * execution reordering for improved performance.
- * 
- * @param context The GPRT context
- * @param module The GPRT module containing device entrypoint definitions, made with @ref gprtModuleCreate.  
- * @param entrypoint The name of the raygen program to run, ie the first parameter following 
+ *
+ * @param context The GPRT context
+ * @param module The GPRT module containing device entrypoint definitions, made with @ref gprtModuleCreate.
+ * @param entrypoint The name of the raygen program to run, ie the first parameter following
  * GPRT_RAYGEN_PROGRAM in the device code.
  * @param recordSize The size of the parameters structure that will be passed into that raygen program
-*/
+ */
 GPRT_API GPRTRayGen gprtRayGenCreate(GPRTContext context, GPRTModule module, const char *entrypoint, size_t recordSize);
 
 /**
- * @brief Creates a "raygen" handle which describes a ray generation device program to call and the parameters to 
+ * @brief Creates a "raygen" handle which describes a ray generation device program to call and the parameters to
  * pass into that ray generation program. Ray generation programs can trace rays in hardware, and allow for shader
  * execution reordering for improved performance.
- * 
+ *
  * @tparam T The type of the parameters structure stored in the record.
  * @param context The GPRT context
- * @param module The GPRT module containing device entrypoint definitions, made with @ref gprtModuleCreate.  
- * @param entrypoint The name of the raygen program to run, ie the first parameter following 
+ * @param module The GPRT module containing device entrypoint definitions, made with @ref gprtModuleCreate.
+ * @param entrypoint The name of the raygen program to run, ie the first parameter following
  * GPRT_RAYGEN_PROGRAM in the device code.
-*/
-template <typename T> GPRTRayGenOf<T>
+ */
+template <typename T>
+GPRTRayGenOf<T>
 gprtRayGenCreate(GPRTContext context, GPRTModule module, const char *entrypoint) {
   return (GPRTRayGenOf<T>) gprtRayGenCreate(context, module, entrypoint, sizeof(T));
 }
@@ -727,74 +737,78 @@
 }
 
 /**
- * @brief Returns a pointer to the parameters section of the record for this ray generation program, made 
- * available on the device through the second parameter in GPRT_RAYGEN_PROGRAM. Note, call 
+ * @brief Returns a pointer to the parameters section of the record for this ray generation program, made
+ * available on the device through the second parameter in GPRT_RAYGEN_PROGRAM. Note, call
  * @ref gprtBuildShaderBindingTable for these parameters to be uploaded to the device.
- * 
+ *
  * @param rayGen The ray generation program who's record pointer is to be returned.
- * @returns a pointer to the parameters section of the record. 
-*/
+ * @returns a pointer to the parameters section of the record.
+ */
 GPRT_API void *gprtRayGenGetParameters(GPRTRayGen rayGen, int deviceID GPRT_IF_CPP(= 0));
 
 /**
- * @brief Returns a pointer to the parameters section of the record for this ray generation program, made 
- * available on the device through the second parameter in GPRT_RAYGEN_PROGRAM. Note, call 
+ * @brief Returns a pointer to the parameters section of the record for this ray generation program, made
+ * available on the device through the second parameter in GPRT_RAYGEN_PROGRAM. Note, call
  * @ref gprtBuildShaderBindingTable for these parameters to be uploaded to the device.
- * 
+ *
  * @tparam T The type of the parameters structure stored in the record
  * @param rayGen The ray generation program who's record pointer is to be returned.
- * @returns a pointer to the parameters section of the record. 
-*/
-template <typename T> T * gprtRayGenGetParameters(GPRTRayGenOf<T> rayGen, int deviceID GPRT_IF_CPP(= 0)) {
+ * @returns a pointer to the parameters section of the record.
+ */
+template <typename T>
+T *
+gprtRayGenGetParameters(GPRTRayGenOf<T> rayGen, int deviceID GPRT_IF_CPP(= 0)) {
   return (T *) gprtRayGenGetParameters((GPRTRayGen) rayGen, deviceID);
 }
 
 /**
- * @brief Copies the contents of the given parameters into the raygen record. Note, call 
+ * @brief Copies the contents of the given parameters into the raygen record. Note, call
  * @ref gprtBuildShaderBindingTable for these parameters to be uploaded to the device.
- * 
+ *
  * @param rayGen The ray generation program who's record to assign the parameters to.
- * @param parameters A pointer to a parameters structure. Assumed to be "recordSize" bytes, 
+ * @param parameters A pointer to a parameters structure. Assumed to be "recordSize" bytes,
  * as specified by @ref gprtRayGenCreate.
-*/
-GPRT_API void gprtRayGenSetParameters(GPRTRayGen rayGen, void* parameters, int deviceID GPRT_IF_CPP(= 0));
-
-/**
- * @brief Copies the contents of the given parameters into the geometry record. Note, call 
+ */
+GPRT_API void gprtRayGenSetParameters(GPRTRayGen rayGen, void *parameters, int deviceID GPRT_IF_CPP(= 0));
+
+/**
+ * @brief Copies the contents of the given parameters into the geometry record. Note, call
  * @ref gprtBuildShaderBindingTable for these parameters to be uploaded to the device.
  * @tparam T The type of the parameters structure stored in the record.
  * @param rayGen The ray generation program who's record to assign the parameters to.
- * @param parameters A pointer to a parameters structure. Assumed to be "recordSize" bytes, 
+ * @param parameters A pointer to a parameters structure. Assumed to be "recordSize" bytes,
  * as specified by @ref gprtRayGenCreate.
-*/
-template <typename T> void gprtRayGenSetParameters(GPRTRayGenOf<T> rayGen, T* parameters, int deviceID GPRT_IF_CPP(= 0)) {
-  gprtRayGenSetParameters((GPRTRayGen) rayGen, (void*)parameters, deviceID);
-}
-
-/**
- * @brief Creates a "miss" handle that describes a miss device program and the parameters to pass into that miss program.
- * Miss programs are called when traced rays do not hit any primitives. Which miss program is called currently depends on 
- * order of miss creation, and which "miss" index is used when tracing a ray on the device.
- * 
- * @param context The GPRT context
- * @param module The GPRT module containing device entrypoint definitions, made with @ref gprtModuleCreate.  
- * @param entrypoint The name of the miss program to run, ie the first parameter following 
+ */
+template <typename T>
+void
+gprtRayGenSetParameters(GPRTRayGenOf<T> rayGen, T *parameters, int deviceID GPRT_IF_CPP(= 0)) {
+  gprtRayGenSetParameters((GPRTRayGen) rayGen, (void *) parameters, deviceID);
+}
+
+/**
+ * @brief Creates a "miss" handle that describes a miss device program and the parameters to pass into that miss
+ * program. Miss programs are called when traced rays do not hit any primitives. Which miss program is called currently
+ * depends on order of miss creation, and which "miss" index is used when tracing a ray on the device.
+ *
+ * @param context The GPRT context
+ * @param module The GPRT module containing device entrypoint definitions, made with @ref gprtModuleCreate.
+ * @param entrypoint The name of the miss program to run, ie the first parameter following
  * GPRT_MISS_PROGRAM in the device code.
  * @param recordSize The size of the parameters structure that will be passed into that miss program
-*/
+ */
 GPRT_API GPRTMiss gprtMissCreate(GPRTContext context, GPRTModule module, const char *entrypoint, size_t recordSize);
 
 /**
- * @brief Creates a "miss" handle that describes a miss device program and the parameters to pass into that miss program.
- * Miss programs are called when traced rays do not hit any primitives. Which miss program is called currently depends on 
- * order of miss creation, and which "miss" index is used when tracing a ray on the device.
- * 
+ * @brief Creates a "miss" handle that describes a miss device program and the parameters to pass into that miss
+ * program. Miss programs are called when traced rays do not hit any primitives. Which miss program is called currently
+ * depends on order of miss creation, and which "miss" index is used when tracing a ray on the device.
+ *
  * @tparam T The type of the parameters structure stored in the record.
  * @param context The GPRT context
- * @param module The GPRT module containing device entrypoint definitions, made with @ref gprtModuleCreate.  
- * @param entrypoint The name of the miss program to run, ie the first parameter following 
+ * @param module The GPRT module containing device entrypoint definitions, made with @ref gprtModuleCreate.
+ * @param entrypoint The name of the miss program to run, ie the first parameter following
  * GPRT_MISS_PROGRAM in the device code.
-*/
+ */
 template <typename T>
 GPRTMissOf<T>
 gprtMissCreate(GPRTContext context, GPRTModule module, const char *entrypoint) {
@@ -817,49 +831,53 @@
   gprtMissDestroy((GPRTMiss) missProg);
 }
 /**
- * @brief Returns a pointer to the parameters section of the record for this miss program, made 
- * available on the device through the second parameter in GPRT_MISS_PROGRAM. Note, call 
+ * @brief Returns a pointer to the parameters section of the record for this miss program, made
+ * available on the device through the second parameter in GPRT_MISS_PROGRAM. Note, call
  * @ref gprtBuildShaderBindingTable for these parameters to be uploaded to the device.
- * 
+ *
  * @param missProg The miss program who's record pointer is to be returned.
- * @returns a pointer to the parameters section of the record. 
-*/
+ * @returns a pointer to the parameters section of the record.
+ */
 GPRT_API void *gprtMissGetParameters(GPRTMiss missProg, int deviceID GPRT_IF_CPP(= 0));
 
 /**
- * @brief Returns a pointer to the parameters section of the record for this miss program, made 
- * available on the device through the second parameter in GPRT_MISS_PROGRAM. Note, call 
+ * @brief Returns a pointer to the parameters section of the record for this miss program, made
+ * available on the device through the second parameter in GPRT_MISS_PROGRAM. Note, call
  * @ref gprtBuildShaderBindingTable for these parameters to be uploaded to the device.
- * 
+ *
  * @tparam T The type of the parameters structure stored in the record
  * @param missProg The miss program who's record pointer is to be returned.
- * @returns a pointer to the parameters section of the record. 
-*/
-template <typename T> T * gprtMissGetParameters(GPRTMissOf<T> missProg, int deviceID GPRT_IF_CPP(= 0)) {
+ * @returns a pointer to the parameters section of the record.
+ */
+template <typename T>
+T *
+gprtMissGetParameters(GPRTMissOf<T> missProg, int deviceID GPRT_IF_CPP(= 0)) {
   return (T *) gprtMissGetParameters((GPRTMiss) missProg, deviceID);
 }
 
 /**
- * @brief Copies the contents of the given parameters into the miss record. Note, call 
+ * @brief Copies the contents of the given parameters into the miss record. Note, call
  * @ref gprtBuildShaderBindingTable for these parameters to be uploaded to the device.
- * 
+ *
  * @param miss The miss program who's record to assign the parameters to.
- * @param parameters A pointer to a parameters structure. Assumed to be "recordSize" bytes, 
+ * @param parameters A pointer to a parameters structure. Assumed to be "recordSize" bytes,
  * as specified by @ref gprtMissCreate.
-*/
-GPRT_API void gprtMissSetParameters(GPRTMiss miss, void* parameters, int deviceID GPRT_IF_CPP(= 0));
-
-/**
- * @brief Copies the contents of the given parameters into the geometry record. Note, call 
+ */
+GPRT_API void gprtMissSetParameters(GPRTMiss miss, void *parameters, int deviceID GPRT_IF_CPP(= 0));
+
+/**
+ * @brief Copies the contents of the given parameters into the geometry record. Note, call
  * @ref gprtBuildShaderBindingTable for these parameters to be uploaded to the device.
- * 
+ *
  * @tparam T The type of the parameters structure stored in the record.
  * @param miss The miss program who's record to assign the parameters to.
- * @param parameters A pointer to a parameters structure. Assumed to be "recordSize" bytes, 
+ * @param parameters A pointer to a parameters structure. Assumed to be "recordSize" bytes,
  * as specified by @ref gprtMissCreate.
-*/
-template <typename T> void gprtMissSetParameters(GPRTMissOf<T> miss, T* parameters, int deviceID GPRT_IF_CPP(= 0)) {
-  gprtMissSetParameters((GPRTMiss) miss, (void*)parameters, deviceID);
+ */
+template <typename T>
+void
+gprtMissSetParameters(GPRTMissOf<T> miss, T *parameters, int deviceID GPRT_IF_CPP(= 0)) {
+  gprtMissSetParameters((GPRTMiss) miss, (void *) parameters, deviceID);
 }
 
 // ------------------------------------------------------------------
@@ -1097,22 +1115,22 @@
 GPRT_API gprt::Accel gprtAccelGetHandle(GPRTAccel accel, int deviceID GPRT_IF_CPP(= 0));
 
 /**
- * @brief Creates a "geometry type", which describes the base primitive kind, device programs to call during 
+ * @brief Creates a "geometry type", which describes the base primitive kind, device programs to call during
  * intersection and/or rasterization, and the parameters to pass into these device programs.
- * 
+ *
  * @param context The GPRT context
  * @param kind The base primitive kind, (triangles, AABBs, curves, etc)
  * @param recordSize The size of the parameters structure that will be passed into the device programs
-*/
+ */
 GPRT_API GPRTGeomType gprtGeomTypeCreate(GPRTContext context, GPRTGeomKind kind, size_t recordSize);
 
 /**
- * @brief Creates a "geometry type", which describes the base primitive kind, device programs to call during 
+ * @brief Creates a "geometry type", which describes the base primitive kind, device programs to call during
  * intersection and/or rasterization, and the parameters to pass into these device programs.
  * @tparam T The template type of the parameters structure that will be passed into the device programs
  * @param context The GPRT context
  * @param kind The base primitive kind, (triangles, AABBs, curves, etc)
-*/
+ */
 template <typename T>
 GPRTGeomTypeOf<T>
 gprtGeomTypeCreate(GPRTContext context, GPRTGeomKind kind) {
@@ -1626,14 +1644,10 @@
  * internally. If a buffer is given, then if that buffer is undersized, the buffer will be allocated / resized and
  * returned by reference. Otherwise, the scratch buffer will be used directly without any device side allocations.
  */
-<<<<<<< HEAD
-template <typename T1, typename T2, typename T3> void gprtBufferSortPayload(GPRTContext context, GPRTBufferOf<T1> keys, GPRTBufferOf<T2> values, GPRTBufferOf<T3> scratch GPRT_IF_CPP(= 0)) {
-=======
 template <typename T1, typename T2, typename T3>
 void
 gprtBufferSortPayload(GPRTContext context, GPRTBufferOf<T1> keys, GPRTBufferOf<T2> values,
                       GPRTBufferOf<T3> scratch GPRT_IF_CPP(= 0)) {
->>>>>>> 75aa37d7
   gprtBufferSortPayload(context, (GPRTBuffer) keys, (GPRTBuffer) values, (GPRTBuffer) scratch);
 }
 
