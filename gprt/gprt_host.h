/**
 * @file gprt_host.h
 * @author Nate Morrical (natemorrical@gmail.com)
 * @brief This file defines the host-side interface for the general purpose
 * raytracing toolkit.
 * @version 0.1
 * @date 2022-11-03
 *
 * @copyright Copyright (c) 2022
 * MIT License
 *
 * Permission is hereby granted, free of charge, to any person obtaining a copy
 * of this software and associated documentation files (the "Software"), to deal
 * in the Software without restriction, including without limitation the rights
 * to use, copy, modify, merge, publish, distribute, sublicense, and/or sell
 * copies of the Software, and to permit persons to whom the Software is
 * furnished to do so, subject to the following conditions:
 *
 * The above copyright notice and this permission notice shall be included in
 * all copies or substantial portions of the Software.
 *
 * THE SOFTWARE IS PROVIDED "AS IS", WITHOUT WARRANTY OF ANY KIND, EXPRESS OR
 * IMPLIED, INCLUDING BUT NOT LIMITED TO THE WARRANTIES OF MERCHANTABILITY,
 * FITNESS FOR A PARTICULAR PURPOSE AND NONINFRINGEMENT. IN NO EVENT SHALL THE
 * AUTHORS OR COPYRIGHT HOLDERS BE LIABLE FOR ANY CLAIM, DAMAGES OR OTHER
 * LIABILITY, WHETHER IN AN ACTION OF CONTRACT, TORT OR OTHERWISE, ARISING FROM,
 * OUT OF OR IN CONNECTION WITH THE SOFTWARE OR THE USE OR OTHER DEALINGS IN THE
 * SOFTWARE.
 */

<<<<<<< HEAD
#pragma once

#include <cstdalign>
=======
>>>>>>> 26fa89ad
#include <vulkan/vulkan.h>

#include "linalg.h"
using namespace linalg;
// using namespace linalg::detail; // causes conflicts
using namespace linalg::aliases;
using namespace linalg::ostream_overloads;

#include <stdint.h>
#include <sys/types.h>

#include <assert.h>
#include <limits>
#include <map>
#include <string>
#include <unordered_map>
#include <vector>

#ifdef __cplusplus
#include <cstddef>
#endif

#if defined(_MSC_VER)
#define GPRT_DLL_EXPORT __declspec(dllexport)
#define GPRT_DLL_IMPORT __declspec(dllimport)
#elif defined(__clang__) || defined(__GNUC__)
#define GPRT_DLL_EXPORT __attribute__((visibility("default")))
#define GPRT_DLL_IMPORT __attribute__((visibility("default")))
#else
#define GPRT_DLL_EXPORT
#define GPRT_DLL_IMPORT
#endif

#ifdef __cplusplus
#define GPRT_IF_CPP(a) a
#else
#define GPRT_IF_CPP(a) /* drop it */
#endif

#ifdef __cplusplus
#define GPRT_API extern "C" GPRT_DLL_EXPORT
#else
#define GPRT_API /* bla */
#endif

#define GPRT_OFFSETOF(type, member) (uint32_t)((char *) (&((struct type *) 0)->member) - (char *) (((struct type *) 0)))

// Terminal colors
#define GPRT_TERMINAL_RED           "\033[0;31m"
#define GPRT_TERMINAL_GREEN         "\033[0;32m"
#define GPRT_TERMINAL_LIGHT_GREEN   "\033[1;32m"
#define GPRT_TERMINAL_YELLOW        "\033[1;33m"
#define GPRT_TERMINAL_BLUE          "\033[0;34m"
#define GPRT_TERMINAL_LIGHT_BLUE    "\033[1;34m"
#define GPRT_TERMINAL_RESET         "\033[0m"
#define GPRT_TERMINAL_DEFAULT       GPRT_TERMINAL_RESET
#define GPRT_TERMINAL_BOLD          "\033[1;1m"
#define GPRT_TERMINAL_MAGENTA       "\e[35m"
#define GPRT_TERMINAL_LIGHT_MAGENTA "\e[95m"
#define GPRT_TERMINAL_CYAN          "\e[36m"
#define GPRT_TERMINAL_LIGHT_RED     "\033[1;31m"

using GPRTContext = struct _GPRTContext *;
using GPRTModule = struct _GPRTModule *;
using GPRTAccel = struct _GPRTAccel *;
using GPRTBuffer = struct _GPRTBuffer *;
using GPRTTexture = struct _GPRTTexture *;
using GPRTSampler = struct _GPRTSampler *;
using GPRTGeom = struct _GPRTGeom *;
using GPRTGeomType = struct _GPRTGeomType *;
using GPRTRayGen = struct _GPRTRayGen *;
using GPRTMiss = struct _GPRTMiss *;
using GPRTCompute = struct _GPRTCompute *;

template <typename T> struct _GPRTBufferOf;
template <typename T> struct _GPRTTextureOf;
template <typename T> struct _GPRTRayGenOf;
template <typename T> struct _GPRTMissOf;
template <typename T> struct _GPRTComputeOf;
template <typename T> struct _GPRTGeomOf;
template <typename T> struct _GPRTGeomTypeOf;
template <typename T> using GPRTRayGenOf = struct _GPRTRayGenOf<T> *;
template <typename T> using GPRTBufferOf = struct _GPRTBufferOf<T> *;
template <typename T> using GPRTTextureOf = struct _GPRTTextureOf<T> *;
template <typename T> using GPRTMissOf = struct _GPRTMissOf<T> *;
template <typename T> using GPRTComputeOf = struct _GPRTComputeOf<T> *;
template <typename T> using GPRTGeomOf = struct _GPRTGeomOf<T> *;
template <typename T> using GPRTGeomTypeOf = struct _GPRTGeomTypeOf<T> *;

using GPRTProgram = std::map<std::string, std::vector<uint8_t>>;

// Shared internal data structures between GPU and CPU
#include "gprt_shared.h"

/*! launch params (or "globals") are variables that can be put into
  device constant memory, accessible through Vulkan's push constants */
typedef struct _GPRTLaunchParams *GPRTLaunchParams, *GPRTParams, *GPRTGlobals;

typedef enum {
  GPRT_SBT_HITGROUP = 1,
  GPRT_SBT_GEOM = GPRT_SBT_HITGROUP,
  GPRT_SBT_RAYGEN = 2,
  GPRT_SBT_MISS = 4,
  GPRT_SBT_COMPUTE = 8,
  GPRT_SBT_RASTER = 16,
  GPRT_SBT_ALL = 31
} GPRTBuildSBTFlags;

/*! enum that specifies the different possible memory layouts for
  passing transformation matrices */
typedef enum {
  /*! A 4x3-float column-major matrix format, where a matrix is
    specified through four float3's, the first three being the basis
    vectors of the linear transform, and the fourth one the
    translation part. */
  GPRT_MATRIX_FORMAT_COLUMN_MAJOR = 0,

  /*! 3x4-float *row-major* layout as preferred by vulkan matching
    VkTransformMatrixKHR; not that, in this case, it doesn't matter if it's a
    4x3 or 4x4 matrix, as the last row in a 4x4 row major matrix can simply be
    ignored */
  GPRT_MATRIX_FORMAT_ROW_MAJOR
} GPRTMatrixFormat;

typedef enum {
  GPRT_UNKNOWN,
  GPRT_AABBS,
  GPRT_TRIANGLES,
  GPRT_CURVES,
  GPRT_NN_POINTS,
  GPRT_NN_EDGES,
  GPRT_NN_TRIANGLES,
} GPRTGeomKind;

typedef enum {
  GPRT_BUILD_MODE_UNINITIALIZED,
  GPRT_BUILD_MODE_FAST_BUILD_NO_UPDATE,
  GPRT_BUILD_MODE_FAST_BUILD_AND_UPDATE,
  GPRT_BUILD_MODE_FAST_TRACE_NO_UPDATE,
  GPRT_BUILD_MODE_FAST_TRACE_AND_UPDATE,
} GPRTBuildMode;

/*! supported formats for texels in textures */
typedef enum {
  GPRT_IMAGE_TYPE_1D = VK_IMAGE_TYPE_1D,
  GPRT_IMAGE_TYPE_2D = VK_IMAGE_TYPE_2D,
  GPRT_IMAGE_TYPE_3D = VK_IMAGE_TYPE_3D,
} GPRTImageType;

/*! supported formats for texels in textures */
typedef enum {
  // note, for now, values here are made to match VkFormat equivalents.
  GPRT_FORMAT_R8_UINT = VK_FORMAT_R8_UINT,
  GPRT_FORMAT_R8G8B8A8_UNORM = VK_FORMAT_R8G8B8A8_UNORM,
  GPRT_FORMAT_R8G8B8A8_SRGB = VK_FORMAT_R8G8B8A8_SRGB,
  GPRT_FORMAT_R32_SFLOAT = VK_FORMAT_R32_SFLOAT,
  GPRT_FORMAT_R32G32B32A32_SFLOAT = VK_FORMAT_R32G32B32A32_SFLOAT,
  GPRT_FORMAT_D32_SFLOAT = VK_FORMAT_D32_SFLOAT
} GPRTFormat;

/*! currently supported texture filter modes */
typedef enum { GPRT_FILTER_NEAREST = VK_FILTER_NEAREST, GPRT_FILTER_LINEAR = VK_FILTER_LINEAR } GPRTFilter;

/*! currently supported texture filter modes */
typedef enum {
  GPRT_SAMPLER_ADDRESS_MODE_REPEAT = VK_SAMPLER_ADDRESS_MODE_REPEAT,
  GPRT_SAMPLER_ADDRESS_MODE_CLAMP = VK_SAMPLER_ADDRESS_MODE_CLAMP_TO_EDGE,
  GPRT_SAMPLER_ADDRESS_MODE_BORDER = VK_SAMPLER_ADDRESS_MODE_CLAMP_TO_BORDER,
  GPRT_SAMPLER_ADDRESS_MODE_MIRROR = VK_SAMPLER_ADDRESS_MODE_MIRRORED_REPEAT
} GPRTSamplerAddressMode;

typedef enum {
  GPRT_BORDER_COLOR_TRANSPARENT_BLACK = VK_BORDER_COLOR_FLOAT_TRANSPARENT_BLACK,
  GPRT_BORDER_COLOR_OPAQUE_BLACK = VK_BORDER_COLOR_FLOAT_OPAQUE_BLACK,
  GPRT_BORDER_COLOR_OPAQUE_WHITE = VK_BORDER_COLOR_FLOAT_OPAQUE_WHITE
} GPRTBorderColor;

/*! Indicates if a texture is linear or SRGB */
typedef enum { GPRT_COLOR_SPACE_LINEAR, GPRT_COLOR_SPACE_SRGB } GPRTColorSpace;

GPRT_API GPRTModule gprtModuleCreate(GPRTContext context, GPRTProgram spvCode);
GPRT_API void gprtModuleDestroy(GPRTModule module);

GPRT_API GPRTGeom gprtGeomCreate(GPRTContext context, GPRTGeomType type);

template <typename T>
GPRTGeomOf<T>
gprtGeomCreate(GPRTContext context, GPRTGeomTypeOf<T> type) {
  return (GPRTGeomOf<T>) gprtGeomCreate(context, (GPRTGeomType) type);
}

GPRT_API void gprtGeomDestroy(GPRTGeom geometry);

template <typename T>
void
gprtGeomDestroy(GPRTGeomOf<T> geometry) {
  gprtGeomDestroy((GPRTGeom) geometry);
}

/**
 * @brief Returns a pointer to the parameters section of the record for this geometry, made
 * available on the device through the second parameter in GPRT_CLOSEST_HIT_PROGRAM,
 * GPRT_ANY_HIT_PROGRAM, GPRT_INTERSECTION_PROGRAM, GPRT_VERTEX_PROGRAM, and/or GPRT_PIXEL_PROGRAM.
 * Note, call @ref gprtBuildShaderBindingTable for these parameters to be uploaded to the device.
 *
 * @param geometry The geometry who's record pointer is to be returned.
 * @returns a pointer to the parameters section of the record.
 */
GPRT_API void *gprtGeomGetParameters(GPRTGeom geometry, int deviceID GPRT_IF_CPP(= 0));

/**
 * @brief Returns a pointer to the parameters section of the record for this geometry, made
 * available on the device through the second parameter in GPRT_CLOSEST_HIT_PROGRAM,
 * GPRT_ANY_HIT_PROGRAM, GPRT_INTERSECTION_PROGRAM, GPRT_VERTEX_PROGRAM, and/or GPRT_PIXEL_PROGRAM.
 * Note, call  @ref gprtBuildShaderBindingTable for these parameters to be uploaded to the device.
 *
 * @tparam T The type of the parameters structure stored in the record
 * @param geometry The geometry who's record pointer is to be returned.
 * @returns a pointer to the parameters section of the record.
 */
template <typename T>
T *
gprtGeomGetParameters(GPRTGeomOf<T> geometry, int deviceID GPRT_IF_CPP(= 0)) {
  return (T *) gprtGeomGetParameters((GPRTGeom) geometry, deviceID);
}

/**
 * @brief Copies the contents of the given parameters into the geometry record. Note, call
 * @ref gprtBuildShaderBindingTable for these parameters to be uploaded to the device.
 *
 * @param geometry The geometry who's record to assign the parameters to.
 * @param parameters A pointer to a parameters structure. Assumed to be "recordSize" bytes,
 * as specified by @ref gprtGeomTypeCreate.
 */
GPRT_API void gprtGeomSetParameters(GPRTGeom geometry, void *parameters, int deviceID GPRT_IF_CPP(= 0));

/**
 * @brief Copies the contents of the given parameters into the geometry record. Note, call
 * @ref gprtBuildShaderBindingTable for these parameters to be uploaded to the device.
 * @tparam T The type of the parameters structure stored in the record.
 * @param geometry The geometry who's record to assign the parameters to.
 * @param parameters A pointer to a parameters structure. Assumed to be "recordSize" bytes,
 * as specified by @ref gprtGeomTypeCreate.
 */
template <typename T>
void
gprtGeomSetParameters(GPRTGeomOf<T> geometry, T *parameters, int deviceID GPRT_IF_CPP(= 0)) {
  gprtGeomSetParameters((GPRTGeom) geometry, (void *) parameters, deviceID);
}

// ==================================================================
// "Triangles" functions
// ==================================================================
GPRT_API void gprtTrianglesSetVertices(GPRTGeom triangles, GPRTBuffer vertices, uint32_t count,
                                       uint32_t stride GPRT_IF_CPP(= sizeof(float3)), uint32_t offset GPRT_IF_CPP(= 0));

template <typename T1, typename T2>
void
gprtTrianglesSetVertices(GPRTGeomOf<T1> triangles, GPRTBufferOf<T2> vertices, uint32_t count,
                         uint32_t stride GPRT_IF_CPP(= sizeof(float3)), uint32_t offset GPRT_IF_CPP(= 0)) {
  gprtTrianglesSetVertices((GPRTGeom) triangles, (GPRTBuffer) vertices, count, stride, offset);
}

// GPRT_API void gprtTrianglesSetMotionVertices(GPRTGeom triangles,
//                                            /*! number of vertex arrays
//                                                passed here, the first
//                                                of those is for t=0,
//                                                thelast for t=1,
//                                                everything is linearly
//                                                interpolated
//                                                in-between */
//                                            size_t    numKeys,
//                                            GPRTBuffer *vertexArrays,
//                                            size_t count,
//                                            size_t stride,
//                                            size_t offset);

GPRT_API void gprtTrianglesSetIndices(GPRTGeom triangles, GPRTBuffer indices, uint32_t count,
                                      uint32_t stride GPRT_IF_CPP(= sizeof(uint3)), uint32_t offset GPRT_IF_CPP(= 0));

template <typename T1, typename T2>
void
gprtTrianglesSetIndices(GPRTGeomOf<T1> triangles, GPRTBufferOf<T2> indices, uint32_t count,
                        uint32_t stride GPRT_IF_CPP(= sizeof(float3)), uint32_t offset GPRT_IF_CPP(= 0)) {
  gprtTrianglesSetIndices((GPRTGeom) triangles, (GPRTBuffer) indices, count, stride, offset);
}

/*! set the aabb positions (minX, minY, minZ, maxX, maxY, maxZ)
  for the given AABB geometry. This _has_ to be set before the accel(s)
  that this geom is used in get built. */
GPRT_API void gprtAABBsSetPositions(GPRTGeom aabbs, GPRTBuffer positions, uint32_t count,
                                    uint32_t stride GPRT_IF_CPP(= 2 * sizeof(float3)),
                                    uint32_t offset GPRT_IF_CPP(= 0));

template <typename T1, typename T2>
void
gprtAABBsSetPositions(GPRTGeomOf<T1> aabbs, GPRTBufferOf<T2> positions, uint32_t count,
                      uint32_t stride GPRT_IF_CPP(= 2 * sizeof(float3)), uint32_t offset GPRT_IF_CPP(= 0)) {
  gprtAABBsSetPositions((GPRTGeom) aabbs, (GPRTBuffer) positions, count, stride, offset);
}

GPRT_API void gprtNNPointsSetVertices(GPRTGeom points, GPRTBuffer vertices, uint32_t count,
                                       uint32_t stride GPRT_IF_CPP(= sizeof(float3)), uint32_t offset GPRT_IF_CPP(= 0));

template <typename T1, typename T2>
void
gprtNNPointsSetVertices(GPRTGeomOf<T1> points, GPRTBufferOf<T2> vertices, uint32_t count,
                         uint32_t stride GPRT_IF_CPP(= sizeof(float3)), uint32_t offset GPRT_IF_CPP(= 0)) {
  gprtNNPointsSetVertices((GPRTGeom) points, (GPRTBuffer) vertices, count, stride, offset);
}

GPRT_API void gprtNNEdgesSetVertices(GPRTGeom edges, GPRTBuffer vertices, uint32_t count,
                                       uint32_t stride GPRT_IF_CPP(= sizeof(float3)), uint32_t offset GPRT_IF_CPP(= 0));

template <typename T1, typename T2>
void
gprtNNEdgesSetVertices(GPRTGeomOf<T1> edges, GPRTBufferOf<T2> vertices, uint32_t count,
                         uint32_t stride GPRT_IF_CPP(= sizeof(float3)), uint32_t offset GPRT_IF_CPP(= 0)) {
  gprtNNEdgesSetVertices((GPRTGeom) edges, (GPRTBuffer) vertices, count, stride, offset);
}

GPRT_API void gprtNNEdgesSetIndices(GPRTGeom edges, GPRTBuffer indices, uint32_t count,
                                      uint32_t stride GPRT_IF_CPP(= sizeof(uint2)), uint32_t offset GPRT_IF_CPP(= 0));

template <typename T1, typename T2>
void
gprtNNEdgesSetIndices(GPRTGeomOf<T1> edges, GPRTBufferOf<T2> indices, uint32_t count,
                        uint32_t stride GPRT_IF_CPP(= sizeof(float3)), uint32_t offset GPRT_IF_CPP(= 0)) {
  gprtNNEdgesSetIndices((GPRTGeom) edges, (GPRTBuffer) indices, count, stride, offset);
}

GPRT_API void gprtNNTrianglesSetVertices(GPRTGeom triangles, GPRTBuffer vertices, uint32_t count,
                                       uint32_t stride GPRT_IF_CPP(= sizeof(uint2)), uint32_t offset GPRT_IF_CPP(= 0));

template <typename T1, typename T2>
void
gprtNNTrianglesSetVertices(GPRTGeomOf<T1> triangles, GPRTBufferOf<T2> vertices, uint32_t count,
                         uint32_t stride GPRT_IF_CPP(= sizeof(float3)), uint32_t offset GPRT_IF_CPP(= 0)) {
  gprtNNTrianglesSetVertices((GPRTGeom) triangles, (GPRTBuffer) vertices, count, stride, offset);
}

GPRT_API void gprtNNTrianglesSetIndices(GPRTGeom triangles, GPRTBuffer indices, uint32_t count,
                                      uint32_t stride GPRT_IF_CPP(= sizeof(uint3)), uint32_t offset GPRT_IF_CPP(= 0));

template <typename T1, typename T2>
void
gprtNNTrianglesSetIndices(GPRTGeomOf<T1> triangles, GPRTBufferOf<T2> indices, uint32_t count,
                        uint32_t stride GPRT_IF_CPP(= sizeof(uint3)), uint32_t offset GPRT_IF_CPP(= 0)) {
  gprtNNTrianglesSetIndices((GPRTGeom) triangles, (GPRTBuffer) indices, count, stride, offset);
}

GPRT_API void gprtBuildShaderBindingTable(GPRTContext context, GPRTBuildSBTFlags flags GPRT_IF_CPP(= GPRT_SBT_ALL));

/** Tells the GPRT to create a window when once the context is made.
 * @param initialWidth The width of the window in screen coordinates
 * @param initialHeight The height of the window in screen coordinates
 * @param title The title to put in the top bar of the window
 */
GPRT_API void gprtRequestWindow(uint32_t initialWidth, uint32_t initialHeight, const char *title);

/** If a window was requested, @returns true if the window's close button
 * was clicked. This function can be called from any thread.
 *
 * If a window was not requested (ie headless), this function always @returns
 * true.
 */
GPRT_API bool gprtWindowShouldClose(GPRTContext context);

/** If a window was requested, this function sets the title in the top bar of
 * the window to the given text.
 *
 * If a window was not requested (ie headless), this function does nothing
 */
GPRT_API void gprtSetWindowTitle(GPRTContext context, const char *title);

/** If a window was requested, this function returns the position of the cursor
 * in screen coordinates relative to the upper left corner.
 *
 * If a window was not requested (ie headless), position arguments will be
 * set to NULL.
 */
GPRT_API void gprtGetCursorPos(GPRTContext context, double *xpos, double *ypos);

#define GPRT_RELEASE 0
#define GPRT_PRESS   1
#define GPRT_REPEAT  2

#define GPRT_MOUSE_BUTTON_1      0
#define GPRT_MOUSE_BUTTON_2      1
#define GPRT_MOUSE_BUTTON_3      2
#define GPRT_MOUSE_BUTTON_4      3
#define GPRT_MOUSE_BUTTON_5      4
#define GPRT_MOUSE_BUTTON_6      5
#define GPRT_MOUSE_BUTTON_7      6
#define GPRT_MOUSE_BUTTON_8      7
#define GPRT_MOUSE_BUTTON_LAST   GPRT_MOUSE_BUTTON_8
#define GPRT_MOUSE_BUTTON_LEFT   GPRT_MOUSE_BUTTON_1
#define GPRT_MOUSE_BUTTON_RIGHT  GPRT_MOUSE_BUTTON_2
#define GPRT_MOUSE_BUTTON_MIDDLE GPRT_MOUSE_BUTTON_3

/** If a window was requested, this function returns the last state reported
 * for the given mouse button. The returned state is one of GPRT_PRESS or
 * GPRT_RELEASE.
 *
 * If a window was not requested (ie headless), this function will return
 * GPRT_RELEASE.
 */
GPRT_API int gprtGetMouseButton(GPRTContext context, int button);

/* The unknown key */
#define GPRT_KEY_UNKNOWN -1

/* Printable keys */
#define GPRT_KEY_SPACE         32
#define GPRT_KEY_APOSTROPHE    39 /* ' */
#define GPRT_KEY_COMMA         44 /* , */
#define GPRT_KEY_MINUS         45 /* - */
#define GPRT_KEY_PERIOD        46 /* . */
#define GPRT_KEY_SLASH         47 /* / */
#define GPRT_KEY_0             48
#define GPRT_KEY_1             49
#define GPRT_KEY_2             50
#define GPRT_KEY_3             51
#define GPRT_KEY_4             52
#define GPRT_KEY_5             53
#define GPRT_KEY_6             54
#define GPRT_KEY_7             55
#define GPRT_KEY_8             56
#define GPRT_KEY_9             57
#define GPRT_KEY_SEMICOLON     59 /* ; */
#define GPRT_KEY_EQUAL         61 /* = */
#define GPRT_KEY_A             65
#define GPRT_KEY_B             66
#define GPRT_KEY_C             67
#define GPRT_KEY_D             68
#define GPRT_KEY_E             69
#define GPRT_KEY_F             70
#define GPRT_KEY_G             71
#define GPRT_KEY_H             72
#define GPRT_KEY_I             73
#define GPRT_KEY_J             74
#define GPRT_KEY_K             75
#define GPRT_KEY_L             76
#define GPRT_KEY_M             77
#define GPRT_KEY_N             78
#define GPRT_KEY_O             79
#define GPRT_KEY_P             80
#define GPRT_KEY_Q             81
#define GPRT_KEY_R             82
#define GPRT_KEY_S             83
#define GPRT_KEY_T             84
#define GPRT_KEY_U             85
#define GPRT_KEY_V             86
#define GPRT_KEY_W             87
#define GPRT_KEY_X             88
#define GPRT_KEY_Y             89
#define GPRT_KEY_Z             90
#define GPRT_KEY_LEFT_BRACKET  91  /* [ */
#define GPRT_KEY_BACKSLASH     92  /* \ */
#define GPRT_KEY_RIGHT_BRACKET 93  /* ] */
#define GPRT_KEY_GRAVE_ACCENT  96  /* ` */
#define GPRT_KEY_WORLD_1       161 /* non-US #1 */
#define GPRT_KEY_WORLD_2       162 /* non-US #2 */

/* Function keys */
#define GPRT_KEY_ESCAPE        256
#define GPRT_KEY_ENTER         257
#define GPRT_KEY_TAB           258
#define GPRT_KEY_BACKSPACE     259
#define GPRT_KEY_INSERT        260
#define GPRT_KEY_DELETE        261
#define GPRT_KEY_RIGHT         262
#define GPRT_KEY_LEFT          263
#define GPRT_KEY_DOWN          264
#define GPRT_KEY_UP            265
#define GPRT_KEY_PAGE_UP       266
#define GPRT_KEY_PAGE_DOWN     267
#define GPRT_KEY_HOME          268
#define GPRT_KEY_END           269
#define GPRT_KEY_CAPS_LOCK     280
#define GPRT_KEY_SCROLL_LOCK   281
#define GPRT_KEY_NUM_LOCK      282
#define GPRT_KEY_PRINT_SCREEN  283
#define GPRT_KEY_PAUSE         284
#define GPRT_KEY_F1            290
#define GPRT_KEY_F2            291
#define GPRT_KEY_F3            292
#define GPRT_KEY_F4            293
#define GPRT_KEY_F5            294
#define GPRT_KEY_F6            295
#define GPRT_KEY_F7            296
#define GPRT_KEY_F8            297
#define GPRT_KEY_F9            298
#define GPRT_KEY_F10           299
#define GPRT_KEY_F11           300
#define GPRT_KEY_F12           301
#define GPRT_KEY_F13           302
#define GPRT_KEY_F14           303
#define GPRT_KEY_F15           304
#define GPRT_KEY_F16           305
#define GPRT_KEY_F17           306
#define GPRT_KEY_F18           307
#define GPRT_KEY_F19           308
#define GPRT_KEY_F20           309
#define GPRT_KEY_F21           310
#define GPRT_KEY_F22           311
#define GPRT_KEY_F23           312
#define GPRT_KEY_F24           313
#define GPRT_KEY_F25           314
#define GPRT_KEY_KP_0          320
#define GPRT_KEY_KP_1          321
#define GPRT_KEY_KP_2          322
#define GPRT_KEY_KP_3          323
#define GPRT_KEY_KP_4          324
#define GPRT_KEY_KP_5          325
#define GPRT_KEY_KP_6          326
#define GPRT_KEY_KP_7          327
#define GPRT_KEY_KP_8          328
#define GPRT_KEY_KP_9          329
#define GPRT_KEY_KP_DECIMAL    330
#define GPRT_KEY_KP_DIVIDE     331
#define GPRT_KEY_KP_MULTIPLY   332
#define GPRT_KEY_KP_SUBTRACT   333
#define GPRT_KEY_KP_ADD        334
#define GPRT_KEY_KP_ENTER      335
#define GPRT_KEY_KP_EQUAL      336
#define GPRT_KEY_LEFT_SHIFT    340
#define GPRT_KEY_LEFT_CONTROL  341
#define GPRT_KEY_LEFT_ALT      342
#define GPRT_KEY_LEFT_SUPER    343
#define GPRT_KEY_RIGHT_SHIFT   344
#define GPRT_KEY_RIGHT_CONTROL 345
#define GPRT_KEY_RIGHT_ALT     346
#define GPRT_KEY_RIGHT_SUPER   347
#define GPRT_KEY_MENU          348

#define GPRT_KEY_LAST GPRT_KEY_MENU

/** If a window was requested, this function returns the last state reported
 * for the given keyboard button. The returned state is one of GPRT_PRESS or
 * GPRT_RELEASE.
 *
 * If a window was not requested (ie headless), this function will return
 * GPRT_RELEASE.
 */
GPRT_API int gprtGetKey(GPRTContext context, int key);

/** If a window was requested, this function returns the time elapsed (in seconds)
 * since GPRT was initialized.
 *
 * At the moment, if a window was not requested (ie headless), this function
 * will return 0.
 */
GPRT_API double gprtGetTime(GPRTContext context);

/**
 * @brief If a window was requested, this function configures which textures
 * should be used when rasterizing the graphical user interface (using gprtGuiRasterize).
 *
 * @param context The GPRT context
 * @param colorAttachment The color attachment to rasterize the GUI into
 * @param depthAttachment The depth attachment to rasterize the GUI into
 */
GPRT_API void gprtGuiSetRasterAttachments(GPRTContext context, GPRTTexture colorAttachment,
                                          GPRTTexture depthAttachment);

/**
 * @brief  If a window was requested, this function configures which textures
 * should be used when rasterizing the graphical user interface (using gprtGuiRasterize).
 *
 * @tparam T1 The type of the color attachment.
 * @tparam T2 The type of the depth attachment
 * @param context The GPRT context
 * @param colorAttachment The color attachment to rasterize the GUI into
 * @param depthAttachment The depth attachment to rasterize the GUI into
 */
template <typename T1, typename T2>
void
gprtGuiSetRasterAttachments(GPRTContext context, GPRTTextureOf<T1> colorAttachment, GPRTTextureOf<T2> depthAttachment) {
  gprtGuiSetRasterAttachments(context, (GPRTTexture) colorAttachment, (GPRTTexture) depthAttachment);
}

/**
 * @brief If a window was requested, this function rasterizes the graphical user interface
 * into the texture attachments specified by gprtGuiSetRasterAttachments.
 *
 * @param context The GPRT context
 */
GPRT_API void gprtGuiRasterize(GPRTContext context);

/*! set number of ray types to be used; this should be
  done before any programs, pipelines, geometries, etc get
  created */
GPRT_API void gprtRequestRayTypeCount(uint32_t numRayTypes);

/*! Requests that ray queries be enabled for inline ray tracing support. */
GPRT_API void gprtRequestRayQueries();

/** creates a new device context with the gives list of devices.

  If requested device IDs list if null it implicitly refers to the
  list "0,1,2,...."; if numDevices <= 0 it automatically refers to
  "all devices you can find". Examples:

  - gprtContextCreate(nullptr,1) creates one device on the first GPU

  - gprtContextCreate(nullptr,0) creates a context across all GPUs in
  the system

  - int gpu=2;gprtContextCreate(&gpu,1) will create a context on GPU #2
  (where 2 refers to the vulkan device ordinal; from that point on, from
  gprt's standpoint (eg, during gprtBufferGetPointer() this GPU will
  from that point on be known as device #0 */
GPRT_API GPRTContext gprtContextCreate(int32_t *requestedDeviceIDs GPRT_IF_CPP(= nullptr),
                                       int numDevices GPRT_IF_CPP(= 1));

GPRT_API void gprtContextDestroy(GPRTContext context);

/**
 * @brief Creates a "compute" handle which describes a compute device program to call and the parameters to
 * pass into that compute device program. Compute programs handle data generation and transformation, but
 * can also trace rays so long as inline ray tracing is used.
 *
 * @param context The GPRT context
 * @param module The GPRT module containing device entrypoint definitions, made with @ref gprtModuleCreate.
 * @param entrypoint The name of the compute program to run, ie the first parameter following
 * GPRT_COMPUTE_PROGRAM in the device code.
 * @param recordSize The size of the parameters structure that will be passed into that compute program
 */
GPRT_API GPRTCompute gprtComputeCreate(GPRTContext context, GPRTModule module, const char *entrypoint,
                                       size_t recordSize);

/**
 * @brief Creates a "compute" handle which describes a compute device program to call and the parameters to
 * pass into that compute device program. Compute programs handle data generation and transformation, but
 * can also trace rays so long as inline ray tracing is used.
 *
 * @tparam T The type of the parameters structure stored in the record.
 * @param context The GPRT context
 * @param module The GPRT module containing device entrypoint definitions, made with @ref gprtModuleCreate.
 * @param entrypoint The name of the compute program to run, ie the first parameter following
 * GPRT_COMPUTE_PROGRAM in the device code.
 */
template <typename T>
GPRTComputeOf<T>
gprtComputeCreate(GPRTContext context, GPRTModule module, const char *entrypoint) {
  return (GPRTComputeOf<T>) gprtComputeCreate(context, module, entrypoint, sizeof(T));
}

GPRT_API void gprtComputeDestroy(GPRTCompute compute);

template <typename T>
void
gprtComputeDestroy(GPRTComputeOf<T> compute) {
  gprtComputeDestroy((GPRTCompute) compute);
}

/**
 * @brief Returns a pointer to the parameters section of the record for this compute program, made
 * available on the device through the second parameter in GPRT_COMPUTE_PROGRAM. Note, call
 * @ref gprtBuildShaderBindingTable for these parameters to be uploaded to the device.
 *
 * @param compute The compute program who's record pointer is to be returned.
 * @returns a pointer to the parameters section of the record.
 */
GPRT_API void *gprtComputeGetParameters(GPRTCompute compute, int deviceID GPRT_IF_CPP(= 0));

/**
 * @brief Returns a pointer to the parameters section of the record for this compute program, made
 * available on the device through the second parameter in GPRT_COMPUTE_PROGRAM. Note, call
 * @ref gprtBuildShaderBindingTable for these parameters to be uploaded to the device.
 *
 * @tparam T The type of the parameters structure stored in the record
 * @param compute The compute program who's record pointer is to be returned.
 * @returns a pointer to the parameters section of the record.
 */
template <typename T>
T *
gprtComputeGetParameters(GPRTComputeOf<T> compute) {
  return (T *) gprtComputeGetParameters((GPRTCompute) compute);
}

/**
 * @brief Copies the contents of the given parameters into the compute record. Note, call
 * @ref gprtBuildShaderBindingTable for these parameters to be uploaded to the device.
 *
 * @param compute The compute program who's record to assign the parameters to.
 * @param parameters A pointer to a parameters structure. Assumed to be "recordSize" bytes,
 * as specified by @ref gprtComputeCreate.
 */
GPRT_API void gprtComputeSetParameters(GPRTCompute compute, void *parameters, int deviceID GPRT_IF_CPP(= 0));

/**
 * @brief Copies the contents of the given parameters into the geometry record. Note, call
 * @ref gprtBuildShaderBindingTable for these parameters to be uploaded to the device.
 * @tparam T The type of the parameters structure stored in the record.
 * @param compute The compute program who's record to assign the parameters to.
 * @param parameters A pointer to a parameters structure. Assumed to be "recordSize" bytes,
 * as specified by @ref gprtComputeCreate.
 */
template <typename T>
void
gprtComputeSetParameters(GPRTComputeOf<T> compute, T *parameters, int deviceID GPRT_IF_CPP(= 0)) {
  gprtComputeSetParameters((GPRTCompute) compute, (void *) parameters, deviceID);
}

/**
 * @brief Creates a "raygen" handle which describes a ray generation device program to call and the parameters to
 * pass into that ray generation program. Ray generation programs can trace rays in hardware, and allow for shader
 * execution reordering for improved performance.
 *
 * @param context The GPRT context
 * @param module The GPRT module containing device entrypoint definitions, made with @ref gprtModuleCreate.
 * @param entrypoint The name of the raygen program to run, ie the first parameter following
 * GPRT_RAYGEN_PROGRAM in the device code.
 * @param recordSize The size of the parameters structure that will be passed into that raygen program
 */
GPRT_API GPRTRayGen gprtRayGenCreate(GPRTContext context, GPRTModule module, const char *entrypoint, size_t recordSize);

/**
 * @brief Creates a "raygen" handle which describes a ray generation device program to call and the parameters to
 * pass into that ray generation program. Ray generation programs can trace rays in hardware, and allow for shader
 * execution reordering for improved performance.
 *
 * @tparam T The type of the parameters structure stored in the record.
 * @param context The GPRT context
 * @param module The GPRT module containing device entrypoint definitions, made with @ref gprtModuleCreate.
 * @param entrypoint The name of the raygen program to run, ie the first parameter following
 * GPRT_RAYGEN_PROGRAM in the device code.
 */
template <typename T>
GPRTRayGenOf<T>
gprtRayGenCreate(GPRTContext context, GPRTModule module, const char *entrypoint) {
  return (GPRTRayGenOf<T>) gprtRayGenCreate(context, module, entrypoint, sizeof(T));
}

GPRT_API void gprtRayGenDestroy(GPRTRayGen rayGen);

template <typename T>
void
gprtRayGenDestroy(GPRTRayGenOf<T> rayGen) {
  gprtRayGenDestroy((GPRTRayGen) rayGen);
}

/**
 * @brief Returns a pointer to the parameters section of the record for this ray generation program, made
 * available on the device through the second parameter in GPRT_RAYGEN_PROGRAM. Note, call
 * @ref gprtBuildShaderBindingTable for these parameters to be uploaded to the device.
 *
 * @param rayGen The ray generation program who's record pointer is to be returned.
 * @returns a pointer to the parameters section of the record.
 */
GPRT_API void *gprtRayGenGetParameters(GPRTRayGen rayGen, int deviceID GPRT_IF_CPP(= 0));

/**
 * @brief Returns a pointer to the parameters section of the record for this ray generation program, made
 * available on the device through the second parameter in GPRT_RAYGEN_PROGRAM. Note, call
 * @ref gprtBuildShaderBindingTable for these parameters to be uploaded to the device.
 *
 * @tparam T The type of the parameters structure stored in the record
 * @param rayGen The ray generation program who's record pointer is to be returned.
 * @returns a pointer to the parameters section of the record.
 */
template <typename T>
T *
gprtRayGenGetParameters(GPRTRayGenOf<T> rayGen, int deviceID GPRT_IF_CPP(= 0)) {
  return (T *) gprtRayGenGetParameters((GPRTRayGen) rayGen, deviceID);
}

/**
 * @brief Copies the contents of the given parameters into the raygen record. Note, call
 * @ref gprtBuildShaderBindingTable for these parameters to be uploaded to the device.
 *
 * @param rayGen The ray generation program who's record to assign the parameters to.
 * @param parameters A pointer to a parameters structure. Assumed to be "recordSize" bytes,
 * as specified by @ref gprtRayGenCreate.
 */
GPRT_API void gprtRayGenSetParameters(GPRTRayGen rayGen, void *parameters, int deviceID GPRT_IF_CPP(= 0));

/**
 * @brief Copies the contents of the given parameters into the geometry record. Note, call
 * @ref gprtBuildShaderBindingTable for these parameters to be uploaded to the device.
 * @tparam T The type of the parameters structure stored in the record.
 * @param rayGen The ray generation program who's record to assign the parameters to.
 * @param parameters A pointer to a parameters structure. Assumed to be "recordSize" bytes,
 * as specified by @ref gprtRayGenCreate.
 */
template <typename T>
void
gprtRayGenSetParameters(GPRTRayGenOf<T> rayGen, T *parameters, int deviceID GPRT_IF_CPP(= 0)) {
  gprtRayGenSetParameters((GPRTRayGen) rayGen, (void *) parameters, deviceID);
}

/**
 * @brief Creates a "miss" handle that describes a miss device program and the parameters to pass into that miss
 * program. Miss programs are called when traced rays do not hit any primitives. Which miss program is called currently
 * depends on order of miss creation, and which "miss" index is used when tracing a ray on the device.
 *
 * @param context The GPRT context
 * @param module The GPRT module containing device entrypoint definitions, made with @ref gprtModuleCreate.
 * @param entrypoint The name of the miss program to run, ie the first parameter following
 * GPRT_MISS_PROGRAM in the device code.
 * @param recordSize The size of the parameters structure that will be passed into that miss program
 */
GPRT_API GPRTMiss gprtMissCreate(GPRTContext context, GPRTModule module, const char *entrypoint, size_t recordSize);

/**
 * @brief Creates a "miss" handle that describes a miss device program and the parameters to pass into that miss
 * program. Miss programs are called when traced rays do not hit any primitives. Which miss program is called currently
 * depends on order of miss creation, and which "miss" index is used when tracing a ray on the device.
 *
 * @tparam T The type of the parameters structure stored in the record.
 * @param context The GPRT context
 * @param module The GPRT module containing device entrypoint definitions, made with @ref gprtModuleCreate.
 * @param entrypoint The name of the miss program to run, ie the first parameter following
 * GPRT_MISS_PROGRAM in the device code.
 */
template <typename T>
GPRTMissOf<T>
gprtMissCreate(GPRTContext context, GPRTModule module, const char *entrypoint) {
  return (GPRTMissOf<T>) gprtMissCreate(context, module, entrypoint, sizeof(T));
}

GPRT_API void gprtMissSet(GPRTContext context, int rayType, GPRTMiss missProgToUse);

template <typename T>
void
gprtMissSet(GPRTContext context, int rayType, GPRTMissOf<T> missProgToUse) {
  gprtMissSet(context, rayType, (GPRTMiss) missProgToUse);
}

GPRT_API void gprtMissDestroy(GPRTMiss missProg);

template <typename T>
void
gprtMissDestroy(GPRTMissOf<T> missProg) {
  gprtMissDestroy((GPRTMiss) missProg);
}
/**
 * @brief Returns a pointer to the parameters section of the record for this miss program, made
 * available on the device through the second parameter in GPRT_MISS_PROGRAM. Note, call
 * @ref gprtBuildShaderBindingTable for these parameters to be uploaded to the device.
 *
 * @param missProg The miss program who's record pointer is to be returned.
 * @returns a pointer to the parameters section of the record.
 */
GPRT_API void *gprtMissGetParameters(GPRTMiss missProg, int deviceID GPRT_IF_CPP(= 0));

/**
 * @brief Returns a pointer to the parameters section of the record for this miss program, made
 * available on the device through the second parameter in GPRT_MISS_PROGRAM. Note, call
 * @ref gprtBuildShaderBindingTable for these parameters to be uploaded to the device.
 *
 * @tparam T The type of the parameters structure stored in the record
 * @param missProg The miss program who's record pointer is to be returned.
 * @returns a pointer to the parameters section of the record.
 */
template <typename T>
T *
gprtMissGetParameters(GPRTMissOf<T> missProg, int deviceID GPRT_IF_CPP(= 0)) {
  return (T *) gprtMissGetParameters((GPRTMiss) missProg, deviceID);
}

/**
 * @brief Copies the contents of the given parameters into the miss record. Note, call
 * @ref gprtBuildShaderBindingTable for these parameters to be uploaded to the device.
 *
 * @param miss The miss program who's record to assign the parameters to.
 * @param parameters A pointer to a parameters structure. Assumed to be "recordSize" bytes,
 * as specified by @ref gprtMissCreate.
 */
GPRT_API void gprtMissSetParameters(GPRTMiss miss, void *parameters, int deviceID GPRT_IF_CPP(= 0));

/**
 * @brief Copies the contents of the given parameters into the geometry record. Note, call
 * @ref gprtBuildShaderBindingTable for these parameters to be uploaded to the device.
 *
 * @tparam T The type of the parameters structure stored in the record.
 * @param miss The miss program who's record to assign the parameters to.
 * @param parameters A pointer to a parameters structure. Assumed to be "recordSize" bytes,
 * as specified by @ref gprtMissCreate.
 */
template <typename T>
void
gprtMissSetParameters(GPRTMissOf<T> miss, T *parameters, int deviceID GPRT_IF_CPP(= 0)) {
  gprtMissSetParameters((GPRTMiss) miss, (void *) parameters, deviceID);
}

// ------------------------------------------------------------------
/*! create a new acceleration structure for AABB geometries.

  \param numGeometries Number of geometries in this acceleration structure, must
  be non-zero.

  \param arrayOfChildGeoms A array of 'numGeometries' child
  geometries. Every geom in this array must be a valid gprt geometry
  created with gprtGeomCreate, and must be of a GPRT_GEOM_USER
  type.

  \param flags reserved for future use
*/
GPRT_API GPRTAccel gprtAABBAccelCreate(GPRTContext context, size_t numGeometries, GPRTGeom *arrayOfChildGeoms,
                                       unsigned int flags GPRT_IF_CPP(= 0));

template <typename T>
GPRTAccel
gprtAABBAccelCreate(GPRTContext context, size_t numGeometries, GPRTGeomOf<T> *arrayOfChildGeoms,
                    unsigned int flags GPRT_IF_CPP(= 0)) {
  return gprtAABBAccelCreate(context, numGeometries, (GPRTGeom *) arrayOfChildGeoms, flags);
}

// ------------------------------------------------------------------
/*! create a new acceleration structure for triangle geometries.

  \param numGeometries Number of geometries in this acceleration structure, must
  be non-zero.

  \param arrayOfChildGeoms A array of 'numGeometries' child
  geometries. Every geom in this array must be a valid gprt geometry
  created with gprtGeomCreate, and must be of a GPRT_TRIANGLES
  type.

  \param flags reserved for future use
*/
GPRT_API GPRTAccel gprtTriangleAccelCreate(GPRTContext context, size_t numGeometries, GPRTGeom *arrayOfChildGeoms,
                                            unsigned int flags GPRT_IF_CPP(= 0));

template <typename T>
GPRTAccel
gprtTriangleAccelCreate(GPRTContext context, size_t numGeometries, GPRTGeomOf<T> *arrayOfChildGeoms,
                         unsigned int flags GPRT_IF_CPP(= 0)) {
  return gprtTriangleAccelCreate(context, numGeometries, (GPRTGeom *) arrayOfChildGeoms, flags);
}

// // ------------------------------------------------------------------
// /*! create a new acceleration structure for "curves" geometries.

//   \param numGeometries Number of geometries in this acceleration structure,
//   must be non-zero.

//   \param arrayOfChildGeoms A array of 'numGeometries' child
//   geometries. Every geom in this array must be a valid gprt geometry
//   created with gprtGeomCreate, and must be of a GPRT_GEOM_CURVES
//   type.

//   \param flags reserved for future use

//   Note that in order to use curves geometries you _have_ to call
//   gprtEnableCurves() before curves are used; in particular, curves
//   _have_ to already be enabled when the pipeline gets compiled.
// */
// GPRT_API GPRTAccel
// gprtCurvesAccelCreate(GPRTContext context,
//                          size_t     numCurveGeometries,
//                          GPRTGeom   *curveGeometries,
//                          unsigned int flags GPRT_IF_CPP(=0));

// ------------------------------------------------------------------
/*! create a new acceleration structure for triangle geometries.

  \param numGeometries Number of geometries in this acceleration structure, must
  be non-zero.

  \param arrayOfChildGeoms A array of 'numGeometries' child
  geometries. Every geom in this array must be a valid gprt geometry
  created with gprtGeomCreate, and must be of a GPRT_NN_POINTS
  type.

  \param flags reserved for future use
*/
GPRT_API GPRTAccel gprtNNPointAccelCreate(GPRTContext context, size_t numGeometries, GPRTGeom *arrayOfChildGeoms,
                                            unsigned int flags GPRT_IF_CPP(= 0));

template <typename T>
GPRTAccel
gprtNNPointAccelCreate(GPRTContext context, size_t numGeometries, GPRTGeomOf<T> *arrayOfChildGeoms,
                         unsigned int flags GPRT_IF_CPP(= 0)) {
  return gprtNNPointAccelCreate(context, numGeometries, (GPRTGeom *) arrayOfChildGeoms, flags);
}

// ------------------------------------------------------------------
/*! create a new acceleration structure for triangle geometries.

  \param numGeometries Number of geometries in this acceleration structure, must
  be non-zero.

  \param arrayOfChildGeoms A array of 'numGeometries' child
  geometries. Every geom in this array must be a valid gprt geometry
  created with gprtGeomCreate, and must be of a GPRT_NN_EDGES
  type.

  \param flags reserved for future use
*/
GPRT_API GPRTAccel gprtNNEdgeAccelCreate(GPRTContext context, size_t numGeometries, GPRTGeom *arrayOfChildGeoms,
                                            unsigned int flags GPRT_IF_CPP(= 0));

template <typename T>
GPRTAccel
gprtNNEdgeAccelCreate(GPRTContext context, size_t numGeometries, GPRTGeomOf<T> *arrayOfChildGeoms,
                         unsigned int flags GPRT_IF_CPP(= 0)) {
  return gprtNNEdgeAccelCreate(context, numGeometries, (GPRTGeom *) arrayOfChildGeoms, flags);
}

// ------------------------------------------------------------------
/*! create a new acceleration structure for triangle geometries.

  \param numGeometries Number of geometries in this acceleration structure, must
  be non-zero.

  \param arrayOfChildGeoms A array of 'numGeometries' child
  geometries. Every geom in this array must be a valid gprt geometry
  created with gprtGeomCreate, and must be of a GPRT_NN_TRIANGLES
  type.

  \param flags reserved for future use
*/
GPRT_API GPRTAccel gprtNNTriangleAccelCreate(GPRTContext context, size_t numGeometries, GPRTGeom *arrayOfChildGeoms,
                                            unsigned int flags GPRT_IF_CPP(= 0));

template <typename T>
GPRTAccel
gprtNNTriangleAccelCreate(GPRTContext context, size_t numGeometries, GPRTGeomOf<T> *arrayOfChildGeoms,
                         unsigned int flags GPRT_IF_CPP(= 0)) {
  return gprtNNTriangleAccelCreate(context, numGeometries, (GPRTGeom *) arrayOfChildGeoms, flags);
}

GPRT_API void gprtNNAccelSetSearchRange(GPRTAccel nnAccel, float searchRange);

// ------------------------------------------------------------------
/*! create a new instance acceleration structure with given number of
  instances.

  \param numAccels Number of acceleration structures instantiated in the leaves
  of this acceleration structure, must be non-zero.

  \param arrayOfAccels A array of 'numInstances' child
  acceleration structures. No accel in this array can be an instance accel.

  \param flags reserved for future use
*/
GPRT_API GPRTAccel gprtInstanceAccelCreate(GPRTContext context, uint32_t numAccels, GPRTAccel *arrayOfAccels,
                                           unsigned int flags GPRT_IF_CPP(= 0));

GPRT_API void gprtInstanceAccelSetTransforms(GPRTAccel instanceAccel, GPRTBuffer transforms, uint32_t stride,
                                             uint32_t offset);

template <typename T>
void
gprtInstanceAccelSetTransforms(GPRTAccel instanceAccel, GPRTBufferOf<T> transforms, uint32_t stride, uint32_t offset) {
  gprtInstanceAccelSetTransforms(instanceAccel, (GPRTBuffer) transforms, stride, offset);
}

GPRT_API void gprtInstanceAccelSet3x4Transforms(GPRTAccel instanceAccel, GPRTBuffer transforms);

template <typename T>
void
gprtInstanceAccelSet3x4Transforms(GPRTAccel instanceAccel, GPRTBufferOf<T> transforms) {
  gprtInstanceAccelSet3x4Transforms((GPRTAccel) instanceAccel, (GPRTBuffer) transforms);
}

GPRT_API void gprtInstanceAccelSet4x4Transforms(GPRTAccel instanceAccel, GPRTBuffer transforms);

template <typename T>
void
gprtInstanceAccelSet4x4Transforms(GPRTAccel instanceAccel, GPRTBufferOf<T> transforms) {
  gprtInstanceAccelSet4x4Transforms(instanceAccel, (GPRTBuffer) transforms);
}

/*! sets the list of IDs to use for the child instnaces. By default
    the instance ID of child #i is simply i, but optix allows to
    specify a user-defined instnace ID for each instance, which with
    owl can be done through this array. Array size must match number
    of instances in the specified group */
GPRT_API void gprtInstanceAccelSetIDs(GPRTAccel instanceAccel, const uint32_t *instanceIDs);

/**
 * @brief Assigns a 32-bit int buffer to the instance acceleration structure
 * for the visibility mask, with only last 8 bits used. Rays will bitwise AND
 * their instance inclusion mask with these masks, skipping over instances when
 * the result is "0".
 *
 * @param instanceAccel The instance acceleration structure
 * @param masks A buffer of 32-bit ints, one int per instance in the instance
 * acceleration structure.
 */
GPRT_API void gprtInstanceAccelSetVisibilityMasks(GPRTAccel instanceAccel, GPRTBuffer masks);

/**
 * @brief Assigns a 32-bit int buffer to the instance acceleration structure
 * for the visibility mask, with only last 8 bits used. Rays will bitwise AND
 * their instance inclusion mask with these masks, skipping over instances when
 * the result is "0".
 *
 * @tparam T The template type of the given buffer (will be cast to a 32-bit
 * int)
 * @param instanceAccel The instance acceleration structure
 * @param masks A buffer of 32-bit ints, one int per instance in the instance
 * acceleration structure.
 */
template <typename T>
void
gprtInstanceAccelSetVisibilityMasks(GPRTAccel instanceAccel, GPRTBufferOf<T> masks) {
  gprtInstanceAccelSetVisibilityMasks(instanceAccel, (GPRTBuffer) masks);
}

GPRT_API void gprtAccelDestroy(GPRTAccel accel);

/**
 * @brief Builds the given acceleration structure so that it can be used on the
 * device for ray tracing.
 *
 * @param context The GPRT context
 * @param accel The acceleration structure to build.
 * @param mode The build mode to use when constructing the acceleration structure.
 * 1. GPRT_BUILD_MODE_FAST_BUILD_NO_UPDATE
 *   Fastest possible build, but slower trace than 3 or 4. Good for fully-dynamic geometry like
 *   particles, destruction, changing prim counts, or moving wildly (explosions) where per-frame
 *   rebuild is required.
 *
 * 2. GPRT_BUILD_MODE_FAST_BUILD_AND_UPDATE
 *   Slightly slower build than 1, but allows very fast update. Good for lower level-of-detail
 *   dynamic objects that are unlikely to be hit by too many rays but still need to be refitted
 *   per frame to be correct.
 *
 * 3. GPRT_BUILD_MODE_FAST_TRACE_NO_UPDATE
 *   Fastest possible trace, but disallows updates. Slower to build than 1 or 2. This is a good
 *   default choice for static geometry.
 *
 * 4. GPRT_BUILD_MODE_FAST_TRACE_AND_UPDATE
 *   Fastest trace possible while still allowing for updates. Updates are slightly slower than 2.
 *   Trace is a bit slower than 3. Good for high level-of-detail dynamic objects that are expected
 *   to be hit by a significant number of rays.
 *
 * @param allowCompaction Enables the tree to be compacted with gprtAccelCompact, potentially
 * significantly reducing its memory footprint. Enabling this feature may take more time and
 * memory than a normal build, and so should only be used when the compaction feature is needed.
 *
 * @param minimizeMemory Sacrifices build and trace performance to reduce memory consumption. Enable only
 * when an application is under so much memory pressure that ray tracing isn't feasible without optimizing
 * for memory consumption as much as possible.
 */
GPRT_API void gprtAccelBuild(GPRTContext context, GPRTAccel accel, GPRTBuildMode mode, bool allowCompaction = false,
                             bool minimizeMemory = false);

/**
 * @brief Updates the structure of a tree to account for changes to the underlying primitives.
 * Updating is much faster than building, but degrades the accel's effectiveness as a spatial
 * data structure (eg, by updating tree bounding boxes while preserving original tree topology).
 *
 * As a general rule, only dynamic objects should be considered for update.
 * Lean towards rebuilding instance accels over updating, especially when instance transforms change
 * significantly from frame to frame.
 *
 * Example: grass waving in the wind -> update
 * Example: a mesh exploding -> don't update, instead rebuild.
 * Example: Skinned characters -> if modeled in t-pose, then every update will assume that feet are
 * close together. It might be better in this case to build multiple acceleration structures up-front,
 * then use the closest match as a source for refit.
 *
 * @param context The GPRT context
 * @param accel The acceleration structure to update.
 *
 * @note An accel must have been previously built with mode GPRT_BUILD_MODE_FAST_BUILD_AND_UPDATE or
 * GPRT_BUILD_MODE_FAST_TRACE_AND_UPDATE.
 */
GPRT_API void gprtAccelUpdate(GPRTContext context, GPRTAccel accel);

/**
 * @brief Compaction is a fast way to potentially reclaim a significant amount of memory from a tree.
 * There are no performance downsides when tracing rays against compacted acceleration structures.
 *
 * For static geometry, compaction is generally a good idea.
 *
 * For updatable geometry, it makes sense to compact accels that have a long lifetime (compaction and update
 * are not mutually exclusive!)
 *
 * For fully dynamic geometry that's rebuilt every frame (as opposed to updated), there's generally no
 * benefit to be had from compacting an accel.
 *
 * One reason to not use compaction might be to exploit the guarantee of accel storage requirements
 * increasing monotonically with primitive count - this does not hold true in the context of compaction.
 *
 * @param context The GPRT context
 * @param accel The acceleration structure to compact.
 *
 * @note An accel must have been previously built with "allowCompaction" set to "true".
 */
GPRT_API void gprtAccelCompact(GPRTContext context, GPRTAccel accel);

GPRT_API size_t gprtAccelGetSize(GPRTAccel _accel, int deviceID GPRT_IF_CPP(= 0));

GPRT_API gprt::Accel gprtAccelGetHandle(GPRTAccel accel, int deviceID GPRT_IF_CPP(= 0));

GPRT_API gprt::NNAccel gprtNNAccelGetHandle(GPRTAccel accel, int deviceID GPRT_IF_CPP(= 0));

/**
 * @brief Creates a "geometry type", which describes the base primitive kind, device programs to call during
 * intersection and/or rasterization, and the parameters to pass into these device programs.
 *
 * @param context The GPRT context
 * @param kind The base primitive kind, (triangles, AABBs, curves, etc)
 * @param recordSize The size of the parameters structure that will be passed into the device programs
 */
GPRT_API GPRTGeomType gprtGeomTypeCreate(GPRTContext context, GPRTGeomKind kind, size_t recordSize);

/**
 * @brief Creates a "geometry type", which describes the base primitive kind, device programs to call during
 * intersection and/or rasterization, and the parameters to pass into these device programs.
 * @tparam T The template type of the parameters structure that will be passed into the device programs
 * @param context The GPRT context
 * @param kind The base primitive kind, (triangles, AABBs, curves, etc)
 */
template <typename T>
GPRTGeomTypeOf<T>
gprtGeomTypeCreate(GPRTContext context, GPRTGeomKind kind) {
  return (GPRTGeomTypeOf<T>) gprtGeomTypeCreate(context, kind, sizeof(T));
}

GPRT_API void gprtGeomTypeDestroy(GPRTGeomType geomType);

template <typename T>
void
gprtGeomTypeDestroy(GPRTGeomTypeOf<T> geomType) {
  gprtGeomTypeDestroy((GPRTGeomType) geomType);
}

GPRT_API void gprtGeomTypeSetClosestHitProg(GPRTGeomType type, int rayType, GPRTModule module, const char *entrypoint);

template <typename T>
void
gprtGeomTypeSetClosestHitProg(GPRTGeomTypeOf<T> type, int rayType, GPRTModule module, const char *entrypoint) {
  gprtGeomTypeSetClosestHitProg((GPRTGeomType) type, rayType, module, entrypoint);
}

GPRT_API void gprtGeomTypeSetClosestNeighborProg(GPRTGeomType type, int rayType, GPRTModule module, const char *entrypoint);

template <typename T>
void
gprtGeomTypeSetClosestNeighborProg(GPRTGeomTypeOf<T> type, int rayType, GPRTModule module, const char *entrypoint) {
  gprtGeomTypeSetClosestNeighborProg((GPRTGeomType) type, rayType, module, entrypoint);
}

GPRT_API void gprtGeomTypeSetAnyHitProg(GPRTGeomType type, int rayType, GPRTModule module, const char *entrypoint);

template <typename T>
void
gprtGeomTypeSetAnyHitProg(GPRTGeomTypeOf<T> type, int rayType, GPRTModule module, const char *entrypoint) {
  gprtGeomTypeSetAnyHitProg((GPRTGeomType) type, rayType, module, entrypoint);
}

GPRT_API void gprtGeomTypeSetIntersectionProg(GPRTGeomType type, int rayType, GPRTModule module,
                                              const char *entrypoint);

template <typename T>
void
gprtGeomTypeSetIntersectionProg(GPRTGeomTypeOf<T> type, int rayType, GPRTModule module, const char *entrypoint) {
  gprtGeomTypeSetIntersectionProg((GPRTGeomType) type, rayType, module, entrypoint);
}

GPRT_API void gprtGeomTypeSetVertexProg(GPRTGeomType type, int rasterType, GPRTModule module, const char *entrypoint);

template <typename T>
void
gprtGeomTypeSetVertexProg(GPRTGeomTypeOf<T> type, int rasterType, GPRTModule module, const char *entrypoint) {
  gprtGeomTypeSetVertexProg((GPRTGeomType) type, rasterType, module, entrypoint);
}

GPRT_API void gprtGeomTypeSetPixelProg(GPRTGeomType type, int rasterType, GPRTModule module, const char *entrypoint);

template <typename T>
void
gprtGeomTypeSetPixelProg(GPRTGeomTypeOf<T> type, int rasterType, GPRTModule module, const char *entrypoint) {
  gprtGeomTypeSetPixelProg((GPRTGeomType) type, rasterType, module, entrypoint);
}

GPRT_API void gprtGeomTypeSetRasterAttachments(GPRTGeomType type, int rasterType, GPRTTexture colorAttachment,
                                               GPRTTexture depthAttachment);

template <typename T1, typename T2, typename T3>
void
gprtGeomTypeSetRasterAttachments(GPRTGeomTypeOf<T1> type, int rasterType, GPRTTextureOf<T2> colorAttachment,
                                 GPRTTextureOf<T3> depthAttachment) {
  gprtGeomTypeSetRasterAttachments((GPRTGeomType) type, rasterType, (GPRTTexture) colorAttachment,
                                   (GPRTTexture) depthAttachment);
}

/**
 * @brief Rasterize a list of GPRT geometry. (Currently assuming all geometry are GPRT_TRIANGLES)
 *
 * @param context The GPRT context used to rasterize the triangles
 * @param geomType The geometry type to fetch raster programs from
 * @param numGeometry The number of GPRTGeoms to rasterize
 * @param geometry A pointer to a list of GPRT geometry, to be rasterized in the order given
 * @param rasterType Controls which rasterization programs to use. Analogous to "Ray Type", in
 * that it indexes into the shader binding table.
 * @param instanceCounts How many instances of each geometry in the "geometry" list to rasterize.
 * Useful for rasterizing the same geometry in many different locations. If null pointer, this parameter is ignored.
 * Otherwise, we expect a list of length "numGeometry"
 * @param pushConstantsSize The size of the push constants structure to upload to the device.
 * If 0, no push constants are updated. Currently limited to 128 bytes or less.
 * @param pushConstants A pointer to a structure of push constants to upload to the device.
*/
void gprtGeomTypeRasterize(GPRTContext context, GPRTGeomType geomType, uint32_t numGeometry, GPRTGeom *geometry,
                           uint32_t rasterType, uint32_t *instanceCounts,
                           size_t pushConstantsSize GPRT_IF_CPP(= 0),
                            void *pushConstants GPRT_IF_CPP(= 0));

template <typename RecordType>
void
gprtGeomTypeRasterize(GPRTContext context, GPRTGeomTypeOf<RecordType> geomType, uint32_t numGeometry, GPRTGeomOf<RecordType> *geometry,
                      uint32_t rayType, uint32_t *instanceCounts) {
  gprtGeomTypeRasterize(context, (GPRTGeomType) geomType, numGeometry, (GPRTGeom *) geometry, rayType, instanceCounts);
}

template <typename RecordType, typename PushConstantsType>
void
gprtGeomTypeRasterize(GPRTContext context, GPRTGeomTypeOf<RecordType> geomType, uint32_t numGeometry, GPRTGeomOf<RecordType> *geometry,
                      uint32_t rayType, uint32_t *instanceCounts, PushConstantsType pc) {
  gprtGeomTypeRasterize(context, (GPRTGeomType) geomType, numGeometry, (GPRTGeom *) geometry, rayType, instanceCounts, sizeof(PushConstantsType), &pc);
}

/**
 * @brief Creates a sampler object for use in sampling textures. Behavior below
 * defines how texture.SampleLevel and texture.SampleGrad operate. The "sampled
 * footprint" mentioned below refers to the texture coordinate differentials
 * given to Texture.SampleGrad.
 *
 * @param context The GPRT context used to make the sampler.
 * @param magFilter How to sample a texture when a texel's footprint covers more
 * than the sampled footprint. The default is GPRT_FILTER_LINEAR, which takes
 * the four closest texels and bilinearly interpolates among them.
 * GPRT_FILTER_NEAREST returns the nearest texel.
 * @param minFilter How the texture is sampled when a texel's footprint is
 * smaller than the sampled footprint. The default is GPRT_FILTER_LINEAR, which
 * uses mipmapping and a trilinear filter to filter the eight closest texels
 * between the two closest mip levels.
 * @param anisotropy The number of samples to take, between 1 and 16 and
 * typically a power of 2, along the axis of the sampled footprint that has the
 * highest density of texels. A higher value gives a less blurry result than a
 * basic mipmap, but at the cost of more texture samples being used.
 * @param addressMode How the image is wrapped both horizontally and vertically
 * when the sampled beyond the interval [0, 1). The default is
 * GPRT_SAMPLER_ADDRESS_MODE_REPEAT, which causes the texture to repeat when
 * sampled beyond the normal interval.
 * @param borderColor If address mode is set to GPRT_ADDRESS_MODE_BORDER, this
 * sets the border color to use.
 * @return GPRTSampler The sampler object that was made.
 */
GPRT_API GPRTSampler
gprtSamplerCreate(GPRTContext context, GPRTFilter magFilter GPRT_IF_CPP(= GPRT_FILTER_LINEAR),
                  GPRTFilter minFilter GPRT_IF_CPP(= GPRT_FILTER_LINEAR),
                  GPRTFilter mipFilter GPRT_IF_CPP(= GPRT_FILTER_LINEAR), uint32_t anisotropy GPRT_IF_CPP(= 1),
                  GPRTSamplerAddressMode addressMode GPRT_IF_CPP(= GPRT_SAMPLER_ADDRESS_MODE_REPEAT),
                  GPRTBorderColor borderColor GPRT_IF_CPP(= GPRT_BORDER_COLOR_OPAQUE_BLACK));

GPRT_API gprt::Sampler gprtSamplerGetHandle(GPRTSampler sampler);

GPRT_API void gprtSamplerDestroy(GPRTSampler);

GPRT_API GPRTTexture gprtHostTextureCreate(GPRTContext context, GPRTImageType type, GPRTFormat format, uint32_t width,
                                           uint32_t height, uint32_t depth, bool allocateMipmap,
                                           const void *init GPRT_IF_CPP(= nullptr));

template <typename T>
GPRTTextureOf<T>
gprtHostTextureCreate(GPRTContext context, GPRTImageType type, GPRTFormat format, uint32_t width, uint32_t height,
                      uint32_t depth, bool allocateMipmap, const T *init GPRT_IF_CPP(= nullptr)) {
  return (GPRTTextureOf<T>) gprtHostTextureCreate(context, type, format, width, height, depth, allocateMipmap,
                                                  (void *) init);
}

GPRT_API GPRTTexture gprtDeviceTextureCreate(GPRTContext context, GPRTImageType type, GPRTFormat format, uint32_t width,
                                             uint32_t height, uint32_t depth, bool allocateMipmap,
                                             const void *init GPRT_IF_CPP(= nullptr));

template <typename T>
GPRTTextureOf<T>
gprtDeviceTextureCreate(GPRTContext context, GPRTImageType type, GPRTFormat format, uint32_t width, uint32_t height,
                        uint32_t depth, bool allocateMipmap, const T *init GPRT_IF_CPP(= nullptr)) {
  return (GPRTTextureOf<T>) gprtDeviceTextureCreate(context, type, format, width, height, depth, allocateMipmap,
                                                    (void *) init);
}

GPRT_API GPRTTexture gprtSharedTextureCreate(GPRTContext context, GPRTImageType type, GPRTFormat format, uint32_t width,
                                             uint32_t height, uint32_t depth, bool allocateMipmap,
                                             const void *init GPRT_IF_CPP(= nullptr));

template <typename T>
GPRTTextureOf<T>
gprtSharedTextureCreate(GPRTContext context, GPRTImageType type, GPRTFormat format, uint32_t width, uint32_t height,
                        uint32_t depth, bool allocateMipmap, const T *init GPRT_IF_CPP(= nullptr)) {
  return (GPRTTextureOf<T>) gprtSharedTextureCreate(context, type, format, width, height, depth, allocateMipmap,
                                                    (void *) init);
}

GPRT_API void *gprtTextureGetPointer(GPRTTexture texture, int deviceID GPRT_IF_CPP(= 0));

template <typename T>
T *
gprtTextureGetPointer(GPRTTextureOf<T> texture, int deviceID GPRT_IF_CPP(= 0)) {
  return (T *) gprtTextureGetPointer((GPRTTexture) texture, deviceID);
}

GPRT_API void gprtTextureMap(GPRTTexture texture, int deviceID GPRT_IF_CPP(= 0));

template <typename T>
void
gprtTextureMap(GPRTTextureOf<T> texture, int deviceID GPRT_IF_CPP(= 0)) {
  gprtTextureMap((GPRTTexture) texture, deviceID);
}

GPRT_API void gprtTextureUnmap(GPRTTexture texture, int deviceID GPRT_IF_CPP(= 0));

template <typename T>
void
gprtTextureUnmap(GPRTTextureOf<T> texture, int deviceID GPRT_IF_CPP(= 0)) {
  gprtTextureUnmap((GPRTTexture) texture, deviceID);
}

GPRT_API gprt::Texture gprtTextureGetHandle(GPRTTexture texture, int deviceID GPRT_IF_CPP(= 0));

template <typename T>
gprt::Texture
gprtTextureGetHandle(GPRTTextureOf<T> texture, int deviceID GPRT_IF_CPP(= 0)) {
  return gprtTextureGetHandle((GPRTTexture) texture, deviceID);
}

// Returns the number of bytes between each row of texels in the image.
// Note, this might be larger than the width of the image.
GPRT_API size_t gprtTextureGetRowPitch(GPRTTexture texture);

// Returns the number of bytes between each slice of a 3D image.
// Note, this might be larger than the width*height*bytes of the image.
GPRT_API size_t gprtTextureGetDepthPitch(GPRTTexture texture);

// Generates mipmaps for the specified texture object.
GPRT_API void gprtTextureGenerateMipmap(GPRTTexture texture);

/** If a window was requested, this call presents the contents of the texture
 * to the window, potentially waiting for the screen to update before swapping.
 *
 * If a window was not requested (ie headless), this function does nothing.
 */
GPRT_API void gprtTexturePresent(GPRTContext context, GPRTTexture texture);

template <typename T>
void
gprtTexturePresent(GPRTContext context, GPRTTextureOf<T> texture) {
  gprtTexturePresent(context, (GPRTTexture) texture);
}

/**
 * @brief This call saves the contents of the given texture to the underlying filesystem.
 *
 * @param texture The GPRT texture to save
 * @param imageName The path to the PNG file to store the contents to
 */
GPRT_API void gprtTextureSaveImage(GPRTTexture texture, const char *imageName);

/**
 * @brief This call saves the contents of the given texture to the underlying filesystem.
 *
 * @tparam T The template type of the given texture
 * @param texture The GPRT texture to save
 * @param imageName The path to the PNG file to store the contents to
 */
template <typename T>
void
gprtTextureSaveImage(GPRTTextureOf<T> texture, const char *imageName) {
  gprtTextureSaveImage((GPRTTexture) texture, imageName);
}

/**
 * @brief Clears all values of the given texture to 0
 *
 * @param texture The texture to be cleared
 */
GPRT_API void gprtTextureClear(GPRTTexture texture);

/**
 * @brief Clears all values of the given texture to 0
 *
 * @tparam T The template type of the given texture
 * @param texture The texture to be cleared
 */
template <typename T>
void
gprtTextureClear(GPRTTextureOf<T> texture) {
  gprtTextureClear((GPRTTexture) texture);
}

/*! Destroys all underlying Vulkan resources for the given texture and frees any
  underlying memory*/
GPRT_API void gprtTextureDestroy(GPRTTexture texture);

template <typename T>
void
gprtTextureDestroy(GPRTTextureOf<T> texture) {
  gprtTextureDestroy((GPRTTexture) texture);
}

/*! Creates a buffer that uses memory located on the host; that memory is
accessible to all devices, but is slower to access on device.  */
GPRT_API GPRTBuffer gprtHostBufferCreate(GPRTContext context, size_t size, size_t count GPRT_IF_CPP(= 1),
                                         const void *init GPRT_IF_CPP(= nullptr));

template <typename T>
GPRTBufferOf<T>
gprtHostBufferCreate(GPRTContext context, size_t count GPRT_IF_CPP(= 1), const T *init GPRT_IF_CPP(= nullptr)) {
  return (GPRTBufferOf<T>) gprtHostBufferCreate(context, sizeof(T), count, init);
}

/*! Creates a buffer that uses memory located on the device; that memory is
accessible only to the device, and requires mapping and unmapping to access
on the host. */
GPRT_API GPRTBuffer gprtDeviceBufferCreate(GPRTContext context, size_t size, size_t count GPRT_IF_CPP(= 1),
                                           const void *init GPRT_IF_CPP(= nullptr));

template <typename T>
GPRTBufferOf<T>
gprtDeviceBufferCreate(GPRTContext context, size_t count GPRT_IF_CPP(= 1), const T *init GPRT_IF_CPP(= nullptr)) {
  return (GPRTBufferOf<T>) gprtDeviceBufferCreate(context, sizeof(T), count, init);
}

/*! Creates a buffer that uses memory located on the device; that memory is
accessible to all devices, but is slower to access on the host, and is typically
limited in size depending on resizable BAR availability. */
GPRT_API GPRTBuffer gprtSharedBufferCreate(GPRTContext context, size_t size, size_t count GPRT_IF_CPP(= 1),
                                           const void *init GPRT_IF_CPP(= nullptr));

template <typename T>
GPRTBufferOf<T>
gprtSharedBufferCreate(GPRTContext context, size_t count GPRT_IF_CPP(= 1), const T *init GPRT_IF_CPP(= nullptr)) {
  return (GPRTBufferOf<T>) gprtSharedBufferCreate(context, sizeof(T), count, init);
}

/**
 * @brief Clears all values of the given buffer to 0
 *
 * @param buffer The buffer to be cleared
 */
GPRT_API void gprtBufferClear(GPRTBuffer buffer);

/**
 * @brief Clears all values of the given buffer to 0
 *
 * @tparam T The template type of the given buffer
 * @param buffer The buffer to be cleared
 */
template <typename T>
void
gprtBufferClear(GPRTBufferOf<T> buffer) {
  gprtBufferClear((GPRTBuffer) buffer);
}

/*! Destroys all underlying Vulkan resources for the given buffer and frees any
  underlying memory*/
GPRT_API void gprtBufferDestroy(GPRTBuffer buffer);

template <typename T>
void
gprtBufferDestroy(GPRTBufferOf<T> buffer) {
  gprtBufferDestroy((GPRTBuffer) buffer);
}

/***
 * @brief Returns the size of the given buffer
 *
 * @param buffer The buffer to measure
 * @return The size of the buffer in bytes
 */
GPRT_API size_t gprtBufferGetSize(GPRTBuffer buffer, int deviceID GPRT_IF_CPP(= 0));

/***
 * @brief Returns the size of the given buffer
 *
 * @tparam T The template type of the given buffer
 * @param buffer The buffer to measure
 * @return The size of the buffer in bytes
 */
template <typename T>
size_t
gprtBufferGetSize(GPRTBufferOf<T> buffer) {
  return gprtBufferGetSize((GPRTBuffer) buffer);
}

/*! returns the device pointer of the given pointer for the given
  device ID. For host-pinned or managed memory buffers (where the
  buffer is shared across all devices) this pointer should be the
  same across all devices (and even be accessible on the host); for
  device buffers each device *may* see this buffer under a different
  address, and that address is not valid on the host. Note this
  function is paricuarly useful for CUDA-interop; allowing to
  cudaMemcpy to/from an owl buffer directly from CUDA code

  // TODO! update for Vulkan...
  */
GPRT_API void *gprtBufferGetPointer(GPRTBuffer buffer, int deviceID GPRT_IF_CPP(= 0));

template <typename T>
T *
gprtBufferGetPointer(GPRTBufferOf<T> buffer, int deviceID GPRT_IF_CPP(= 0)) {
  return (T *) gprtBufferGetPointer((GPRTBuffer) buffer, deviceID);
}

GPRT_API void gprtBufferMap(GPRTBuffer buffer, int deviceID GPRT_IF_CPP(= 0));

template <typename T>
void
gprtBufferMap(GPRTBufferOf<T> buffer, int deviceID GPRT_IF_CPP(= 0)) {
  gprtBufferMap((GPRTBuffer) buffer, deviceID);
}

GPRT_API void gprtBufferUnmap(GPRTBuffer buffer, int deviceID GPRT_IF_CPP(= 0));

template <typename T>
void
gprtBufferUnmap(GPRTBufferOf<T> buffer, int deviceID GPRT_IF_CPP(= 0)) {
  gprtBufferUnmap((GPRTBuffer) buffer, deviceID);
}

/***
 * @brief Resizes the buffer so that it contains \p count elements, where each element is \p size bytes. If the buffer
 * is already the correct size, this function has no effect.
 *
 * @param context The GPRT context
 * @param buffer The buffer to resize
 * @param size The size of an individual element in the buffer
 * @param count The total number of elements contained in the buffer.
 * @param preserveContents If true, preserves the contents of the buffer when resized
 *
 * \warning This call will reset the buffer device address. Make sure to reassign the address to any parameter records
 * and rebuild the shader binding table. When preserving contents, a device copy is executed from an old buffer to a new
 * buffer. Host pinned buffers require allocating a new buffer before releasing the old to preserve prior values.
 */
GPRT_API void gprtBufferResize(GPRTContext context, GPRTBuffer buffer, size_t size, size_t count, bool preserveContents,
                               int deviceID GPRT_IF_CPP(= 0));

/***
 * @brief Resizes the buffer so that it contains \p count elements, where each element is "sizeof(T)" bytes. If the
 * buffer is already the correct size, this function has no effect.
 *
 * @tparam T The template type of the given buffer
 *
 * @param context The GPRT context
 * @param buffer The buffer to resize
 * @param count The total number of elements contained in the buffer.
 * @param preserveContents If true, preserves the contents of the buffer when resized
 *
 * \warning This call will reset the buffer device address. Make sure to reassign the address to any parameter records
 * and rebuild the shader binding table.  When preserving contents, a device copy is executed from an old buffer to a
 * new buffer. Host pinned buffers require allocating a new buffer before releasing the old to preserve prior values.
 */
template <typename T>
void
gprtBufferResize(GPRTContext context, GPRTBufferOf<T> buffer, size_t count, bool preserveContents,
                 int deviceID GPRT_IF_CPP(= 0)) {
  gprtBufferResize(context, (GPRTBuffer) buffer, sizeof(T), count, preserveContents, deviceID);
}

/***
 * @brief Copies the \p count elements of each \p size bytes from \p src into \p dst , reading from \p srcOffset and
 * writing to \p dstOffset .
 *
 * @param context The GPRT context
 * @param src The source buffer to copy elements from
 * @param dst The destination buffer to copy elements into
 * @param srcOffset The first element location to copy from
 * @param dstOffset The first element location to copy into
 * @param size The size of an individual element in the buffer
 * @param count The total number of elements to copy
 */
GPRT_API void gprtBufferCopy(GPRTContext context, GPRTBuffer src, GPRTBuffer dst, size_t srcOffset, size_t dstOffset,
                             size_t size, size_t count, int srcDeviceID GPRT_IF_CPP(= 0),
                             int dstDeviceID GPRT_IF_CPP(= 0));

/***
 * @brief Copies the \p count elements of each \p size bytes from \p src into \p dst , reading from \p srcOffset and
 * writing to \p dstOffset .
 *
 * @tparam T The template type of the given buffer
 *
 * @param context The GPRT context
 * @param src The source buffer to copy elements from
 * @param dst The destination buffer to copy elements into
 * @param srcOffset The first element location to copy from
 * @param dstOffset The first element location to copy into
 * @param count The total number of elements to copy
 */
template <typename T>
void
gprtBufferCopy(GPRTContext context, GPRTBufferOf<T> src, GPRTBufferOf<T> dst, uint32_t srcOffset, uint32_t dstOffset,
               uint32_t count, int srcDeviceID GPRT_IF_CPP(= 0), int dstDeviceID GPRT_IF_CPP(= 0)) {
  gprtBufferCopy(context, (GPRTBuffer) src, (GPRTBuffer) dst, srcOffset, dstOffset, sizeof(T), count, srcDeviceID,
                 dstDeviceID);
}

GPRT_API void gprtBufferTextureCopy(GPRTContext context, GPRTBuffer buffer, GPRTTexture texture, uint32_t bufferOffset,
                                    uint32_t bufferRowLength, uint32_t bufferImageHeight, uint32_t imageOffsetX,
                                    uint32_t imageOffsetY, uint32_t imageOffsetZ, uint32_t imageExtentX,
                                    uint32_t imageExtentY, uint32_t imageExtentZ, int srcDeviceID GPRT_IF_CPP(= 0),
                                    int dstDeviceID GPRT_IF_CPP(= 0));

template <typename T1, typename T2>
void
gprtBufferTextureCopy(GPRTContext context, GPRTBufferOf<T1> buffer, GPRTTextureOf<T2> texture, uint32_t bufferOffset,
                      uint32_t bufferRowLength, uint32_t bufferImageHeight, uint32_t imageOffsetX,
                      uint32_t imageOffsetY, uint32_t imageOffsetZ, uint32_t imageExtentX, uint32_t imageExtentY,
                      uint32_t imageExtentZ, int srcDeviceID GPRT_IF_CPP(= 0), int dstDeviceID GPRT_IF_CPP(= 0)) {
  gprtBufferTextureCopy(context, (GPRTBuffer) buffer, (GPRTTexture) texture, bufferOffset, bufferRowLength,
                        bufferImageHeight, imageOffsetX, imageOffsetY, imageOffsetZ, imageExtentX, imageExtentY,
                        imageExtentZ, srcDeviceID, dstDeviceID);
}

/**
 * @brief Sorts the input buffer using a GPU-parallel radix sorter.
 * Radix sort requires a temporary "scratch" space
 *
 *
 * @param context The GPRT context
 * @param buffer A buffer of 64-bit unsigned integers
 * @param scratch A scratch buffer to facilitate the sort. If null, scratch memory will be allocated and released
 * internally. If a buffer is given, then if that buffer is undersized, the buffer will be allocated / resized and
 * returned by reference. Otherwise, the scratch buffer will be used directly without any device side allocations.
 */
GPRT_API void gprtBufferSort(GPRTContext context, GPRTBuffer buffer, GPRTBuffer scratch GPRT_IF_CPP(= 0));

/**
 * @brief Sorts the input buffer using a GPU-parallel radix sorter.
 * Radix sort requires a temporary "scratch" space
 *
 * @tparam T1 The template type of the given buffer (currently only uint32_t is supported)
 * @tparam T2 The template type of the scratch buffer (uint8_t is assumed)
 *
 * @param context The GPRT context
 * @param buffer A buffer of 64-bit unsigned integers
 * @param scratch A scratch buffer to facilitate the sort. If null, scratch memory will be allocated and released
 * internally. If a buffer is given, then if that buffer is undersized, the buffer will be allocated / resized and
 * returned by reference. Otherwise, the scratch buffer will be used directly without any device side allocations.
 */
template <typename T1, typename T2>
void
gprtBufferSort(GPRTContext context, GPRTBufferOf<T1> buffer, GPRTBufferOf<T2> scratch GPRT_IF_CPP(= 0)) {
  gprtBufferSort(context, (GPRTBuffer) buffer, (GPRTBuffer) scratch);
}

/**
 * @brief Sorts the input key-value pairs by key using a GPU-parallel radix sorter.
 * Radix sort requires a temporary "scratch" space
 *
 * @param context The GPRT context
 * @param keys A buffer of 64-bit unsigned integer keys
 * @param values A buffer of 64-bit values
 * @param scratch A scratch buffer to facilitate the sort. If null, scratch memory will be allocated and released
 * internally. If a buffer is given, then if that buffer is undersized, the buffer will be allocated / resized and
 * returned by reference. Otherwise, the scratch buffer will be used directly without any device side allocations.
 */
GPRT_API void gprtBufferSortPayload(GPRTContext context, GPRTBuffer keys, GPRTBuffer values,
                                    GPRTBuffer scratch GPRT_IF_CPP(= 0));

/**
 * @brief Sorts the input buffer using a GPU-parallel radix sorter.
 * Radix sort requires a temporary "scratch" space
 *
 * @tparam T1 The template type of the given buffer (currently only uint32_t is supported)
 * @tparam T2 The template type of the given buffer (currently only uint32_t is supported)
 * @tparam T3 The template type of the scratch buffer (uint8_t is assumed)
 *
 * @param context The GPRT context
 * @param keys A buffer of 32-bit unsigned integer keys
 * @param values A buffer of 32-bit values
 * @param scratch A scratch buffer to facilitate the sort. If null, scratch memory will be allocated and released
 * internally. If a buffer is given, then if that buffer is undersized, the buffer will be allocated / resized and
 * returned by reference. Otherwise, the scratch buffer will be used directly without any device side allocations.
 */
template <typename T1, typename T2, typename T3>
void
gprtBufferSortPayload(GPRTContext context, GPRTBufferOf<T1> keys, GPRTBufferOf<T2> values,
                      GPRTBufferOf<T3> scratch GPRT_IF_CPP(= 0)) {
  gprtBufferSortPayload(context, (GPRTBuffer) keys, (GPRTBuffer) values, (GPRTBuffer) scratch);
}

GPRT_API gprt::Buffer gprtBufferGetHandle(GPRTBuffer buffer, int deviceID GPRT_IF_CPP(= 0));

template <typename T>
gprt::Buffer
gprtBufferGetHandle(GPRTBufferOf<T> buffer, int deviceID GPRT_IF_CPP(= 0)) {
  return gprtBufferGetHandle((GPRTBuffer) buffer, deviceID);
}

/** If a window was requested, this call interprets the given buffer as
 * a B8G8R8A8 SRGB image sorted in row major buffer, and presents the contents
 * to the window, potentially waiting for the screen to update before swapping.
 *
 * If a window was not requested (ie headless), this function does nothing.
 */
GPRT_API void gprtBufferPresent(GPRTContext context, GPRTBuffer buffer);

template <typename T>
void
gprtBufferPresent(GPRTContext context, GPRTBufferOf<T> buffer) {
  gprtBufferPresent(context, (GPRTBuffer) buffer);
}

/** This call interprets the given buffer as a B8G8R8A8 SRGB image sorted in
 * row major buffer, and saves the contents to the underlying filesystem.
 */
GPRT_API void gprtBufferSaveImage(GPRTBuffer buffer, uint32_t width, uint32_t height, const char *imageName);

template <typename T>
void
gprtBufferSaveImage(GPRTBufferOf<T> buffer, uint32_t width, uint32_t height, const char *imageName) {
  gprtBufferSaveImage((GPRTBuffer) buffer, width, height, imageName);
}

GPRT_API void gprtRayGenLaunch1D(GPRTContext context, GPRTRayGen rayGen, uint32_t dims_x,
                                 size_t pushConstantsSize GPRT_IF_CPP(= 0), void *pushConstants GPRT_IF_CPP(= 0));

template <typename RecordType>
void
gprtRayGenLaunch1D(GPRTContext context, GPRTRayGenOf<RecordType> rayGen, uint32_t dims_x) {
  gprtRayGenLaunch1D(context, (GPRTRayGen) rayGen, dims_x);
}

template <typename RecordType, typename PushConstantsType>
void
gprtRayGenLaunch1D(GPRTContext context, GPRTRayGenOf<RecordType> rayGen, uint32_t dims_x, PushConstantsType pushConstants) {
  static_assert(sizeof(PushConstantsType) <= 128, "Current GPRT push constant size limited to 128 bytes or less");
  gprtRayGenLaunch1D(context, (GPRTRayGen) rayGen, dims_x, sizeof(PushConstantsType), &pushConstants);
}

/*! Executes a ray tracing pipeline with the given raygen program.
  This call will block until the raygen program returns. */
GPRT_API void gprtRayGenLaunch2D(GPRTContext context, GPRTRayGen rayGen, uint32_t dims_x, uint32_t dims_y,
                                 size_t pushConstantsSize GPRT_IF_CPP(= 0), void *pushConstants GPRT_IF_CPP(= 0));

template <typename RecordType>
void
gprtRayGenLaunch2D(GPRTContext context, GPRTRayGenOf<RecordType> rayGen, uint32_t dims_x, uint32_t dims_y) {
  gprtRayGenLaunch2D(context, (GPRTRayGen) rayGen, dims_x, dims_y);
}

template <typename RecordType, typename PushConstantsType>
void
gprtRayGenLaunch2D(GPRTContext context, GPRTRayGenOf<RecordType> rayGen, uint32_t dims_x, uint32_t dims_y, PushConstantsType pushConstants) {
  static_assert(sizeof(PushConstantsType) <= 128, "Current GPRT push constant size limited to 128 bytes or less");
  gprtRayGenLaunch2D(context, (GPRTRayGen) rayGen, dims_x, dims_y, sizeof(PushConstantsType), &pushConstants);
}

/*! 3D-launch variant of \see gprtRayGenLaunch2D */
GPRT_API void gprtRayGenLaunch3D(GPRTContext context, GPRTRayGen rayGen, uint32_t dims_x, uint32_t dims_y,
                                 uint32_t dims_z, size_t pushConstantsSize GPRT_IF_CPP(= 0),
                                 void *pushConstants GPRT_IF_CPP(= 0));

template <typename RecordType>
void
gprtRayGenLaunch3D(GPRTContext context, GPRTRayGenOf<RecordType> rayGen, uint32_t dims_x, uint32_t dims_y, uint32_t dims_z) {
  gprtRayGenLaunch3D(context, (GPRTRayGen) rayGen, dims_x, dims_y, dims_z);
}

template <typename RecordType, typename PushConstantsType>
void
gprtRayGenLaunch3D(GPRTContext context, GPRTRayGenOf<RecordType> rayGen, uint32_t dims_x, uint32_t dims_y, uint32_t dims_z, PushConstantsType pushConstants) {
  static_assert(sizeof(PushConstantsType) <= 128, "Current GPRT push constant size limited to 128 bytes or less");
  gprtRayGenLaunch3D(context, (GPRTRayGen) rayGen, dims_x, dims_y, dims_z, sizeof(PushConstantsType), &pushConstants);
}

GPRT_API void gprtComputeLaunch1D(GPRTContext context, GPRTCompute compute, uint32_t x_workgroups,
                                  size_t pushConstantsSize GPRT_IF_CPP(= 0),
                                  void *pushConstants GPRT_IF_CPP(= 0));

template <typename RecordType>
void
gprtComputeLaunch1D(GPRTContext context, GPRTComputeOf<RecordType> compute, uint32_t x_workgroups) {
  gprtComputeLaunch1D(context, (GPRTCompute) compute, x_workgroups);
}

template <typename RecordType, typename PushConstantsType>
void
gprtComputeLaunch1D(GPRTContext context, GPRTComputeOf<RecordType> compute, uint32_t x_workgroups, PushConstantsType pushConstants) {
  static_assert(sizeof(PushConstantsType) <= 128, "Current GPRT push constant size limited to 128 bytes or less");
  gprtComputeLaunch1D(context, (GPRTCompute) compute, x_workgroups, sizeof(PushConstantsType), &pushConstants);
}

GPRT_API void gprtComputeLaunch2D(GPRTContext context, GPRTCompute compute, uint32_t x_workgroups,
                                  uint32_t y_workgroups,
                                  size_t pushConstantsSize GPRT_IF_CPP(= 0),
                                  void *pushConstants GPRT_IF_CPP(= 0));

template <typename RecordType>
void
gprtComputeLaunch2D(GPRTContext context, GPRTComputeOf<RecordType> compute, uint32_t x_workgroups, uint32_t y_workgroups) {
  gprtComputeLaunch2D(context, (GPRTCompute) compute, x_workgroups, y_workgroups);
}

template <typename RecordType, typename PushConstantsType>
void
gprtComputeLaunch2D(GPRTContext context, GPRTComputeOf<RecordType> compute, uint32_t x_workgroups, uint32_t y_workgroups, PushConstantsType pushConstants) {
  static_assert(sizeof(PushConstantsType) <= 128, "Current GPRT push constant size limited to 128 bytes or less");
  gprtComputeLaunch2D(context, (GPRTCompute) compute, x_workgroups, y_workgroups, sizeof(PushConstantsType), &pushConstants);
}

GPRT_API void gprtComputeLaunch3D(GPRTContext context, GPRTCompute compute, uint32_t x_workgroups,
                                  uint32_t y_workgroups, uint32_t z_workgroups,
                                  size_t pushConstantsSize GPRT_IF_CPP(= 0),
                                  void *pushConstants GPRT_IF_CPP(= 0));

template <typename RecordType>
void
gprtComputeLaunch3D(GPRTContext context, GPRTComputeOf<RecordType> compute, uint32_t x_workgroups, uint32_t y_workgroups,
                    uint32_t z_workgroups) {
  gprtComputeLaunch3D(context, (GPRTCompute) compute, x_workgroups, y_workgroups, z_workgroups);
}

template <typename RecordType, typename PushConstantsType>
void
gprtComputeLaunch3D(GPRTContext context, GPRTComputeOf<RecordType> compute, uint32_t x_workgroups, uint32_t y_workgroups,
                    uint32_t z_workgroups, PushConstantsType pushConstants) {
  static_assert(sizeof(PushConstantsType) <= 128, "Current GPRT push constant size limited to 128 bytes or less");
  gprtComputeLaunch3D(context, (GPRTCompute) compute, x_workgroups, y_workgroups, z_workgroups, sizeof(PushConstantsType), &pushConstants);
}

GPRT_API void gprtBeginProfile(GPRTContext context);

// returned results are in milliseconds
GPRT_API float gprtEndProfile(GPRTContext context);<|MERGE_RESOLUTION|>--- conflicted
+++ resolved
@@ -28,12 +28,8 @@
  * SOFTWARE.
  */
 
-<<<<<<< HEAD
 #pragma once
 
-#include <cstdalign>
-=======
->>>>>>> 26fa89ad
 #include <vulkan/vulkan.h>
 
 #include "linalg.h"
