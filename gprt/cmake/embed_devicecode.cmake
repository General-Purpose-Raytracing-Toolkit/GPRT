# MIT License

# Copyright (c) 2022 Nathan V. Morrical

# Permission is hereby granted, free of charge, to any person obtaining a copy
# of this software and associated documentation files (the "Software"), to deal
# in the Software without restriction, including without limitation the rights
# to use, copy, modify, merge, publish, distribute, sublicense, and/or sell
# copies of the Software, and to permit persons to whom the Software is
# furnished to do so, subject to the following conditions:

# The above copyright notice and this permission notice shall be included in all
# copies or substantial portions of the Software.

# THE SOFTWARE IS PROVIDED "AS IS", WITHOUT WARRANTY OF ANY KIND, EXPRESS OR
# IMPLIED, INCLUDING BUT NOT LIMITED TO THE WARRANTIES OF MERCHANTABILITY,
# FITNESS FOR A PARTICULAR PURPOSE AND NONINFRINGEMENT. IN NO EVENT SHALL THE
# AUTHORS OR COPYRIGHT HOLDERS BE LIABLE FOR ANY CLAIM, DAMAGES OR OTHER
# LIABILITY, WHETHER IN AN ACTION OF CONTRACT, TORT OR OTHERWISE, ARISING FROM,
# OUT OF OR IN CONNECTION WITH THE SOFTWARE OR THE USE OR OTHER DEALINGS IN THE
# SOFTWARE.

cmake_minimum_required(VERSION 3.12)

find_program(CMAKE_DXC_COMPILER dxc
  DOC "Path to the dxc executable."
  HINTS ${Vulkan_INCLUDE_DIR}/../bin/ ${Vulkan_INCLUDE_DIR}/../Bin/ ${DXC_BIN_DIR}
)

# set(CMAKE_SPIRV_OPTIMIZER ${Vulkan_BIN_DIR}/spirv-opt)
# set(CMAKE_SPIRV_ASSEMBLER ${Vulkan_BIN_DIR}/spirv-as)
# set(CMAKE_SPIRV_DISASSEMBLER ${Vulkan_BIN_DIR}/spirv-dis)

if(NOT CMAKE_DXC_COMPILER)
  message(FATAL_ERROR "dxc not found.")
endif()

set(EMBED_DEVICECODE_DIR ${CMAKE_CURRENT_LIST_DIR} CACHE INTERNAL "")

function(embed_devicecode)
  # processes arguments given to a function, and defines a set of variables
  #   which hold the values of the respective options
  set(oneArgs OUTPUT_TARGET)
  set(multiArgs SPIRV_LINK_LIBRARIES SOURCES HEADERS EMBEDDED_SYMBOL_NAMES ENTRY_POINTS)
  cmake_parse_arguments(EMBED_DEVICECODE "" "${oneArgs}" "${multiArgs}" ${ARGN})

  unset(EMBED_DEVICECODE_OUTPUTS)
  set(ENTRY_POINT_TYPES
    "RAYGEN"
    "INTERSECTION"
    "ANYHIT"
    "CLOSESTHIT"
    "MISS"
    "COMPUTE"
    "VERTEX"
    "PIXEL"
  )
  # "CALLABLE"
  list(LENGTH ENTRY_POINT_TYPES NUM_ENTRY_POINT_TYPES)
  math(EXPR NUM_ENTRY_POINT_TYPES_MINUS_ONE "${NUM_ENTRY_POINT_TYPES}-1")

  foreach(idx RANGE ${NUM_ENTRY_POINT_TYPES_MINUS_ONE})

    list(GET ENTRY_POINT_TYPES ${idx} ENTRY_POINT_TYPE)

    # Compile hlsl to SPIRV
    add_custom_command(
      OUTPUT ${CMAKE_CURRENT_BINARY_DIR}/${EMBED_DEVICECODE_OUTPUT_TARGET}_${ENTRY_POINT_TYPE}.spv
      COMMAND ${CMAKE_DXC_COMPILER}
      -HV 2021
      -enable-16bit-types
      -spirv
      -fspv-target-env=vulkan1.1spirv1.4
      -enable-payload-qualifiers
      -HV 2021
      # -Werror
      -T lib_6_7
      -I ${GPRT_INCLUDE_DIR}
      -D GPRT_DEVICE
      -D ${ENTRY_POINT_TYPE}
      -fspv-extension=SPV_KHR_ray_tracing
      -fspv-extension=SPV_KHR_ray_query
      -fspv-extension=SPV_KHR_non_semantic_info
      -fspv-extension=SPV_KHR_physical_storage_buffer
      -fspv-extension=SPV_KHR_vulkan_memory_model
      -fspv-extension=SPV_EXT_descriptor_indexing
<<<<<<< HEAD
=======
      # Below scalar layout flag makes structures in HLSL match C/C++ struct alignment. 
      # For example, float3's with size 12 align to a 12 byte boundary rather than 16. 
>>>>>>> 26fa89ad
      -fvk-use-scalar-layout
      -fcgl
      ${EMBED_DEVICECODE_SOURCES}
      -Fo ${CMAKE_CURRENT_BINARY_DIR}/${EMBED_DEVICECODE_OUTPUT_TARGET}_${ENTRY_POINT_TYPE}.spv
      DEPENDS ${EMBED_DEVICECODE_SOURCES} ${EMBED_DEVICECODE_HEADERS} ${GPRT_INCLUDE_DIR}/gprt_device.h ${GPRT_INCLUDE_DIR}/gprt.h
    )

    list(APPEND EMBED_DEVICECODE_OUTPUTS ${CMAKE_CURRENT_BINARY_DIR}/${EMBED_DEVICECODE_OUTPUT_TARGET}_${ENTRY_POINT_TYPE}.spv)
  endforeach()

  # Embed spirv files as binary in a .cpp file
  set(EMBED_DEVICECODE_RUN ${EMBED_DEVICECODE_DIR}/bin2c.cmake)
  set(EMBED_DEVICECODE_CPP_FILE ${EMBED_DEVICECODE_OUTPUT_TARGET}.cpp)
  add_custom_command(
    OUTPUT ${CMAKE_CURRENT_BINARY_DIR}/${EMBED_DEVICECODE_OUTPUT_TARGET}.cpp
    COMMAND ${CMAKE_COMMAND}
      "-DINPUT_FILES=${EMBED_DEVICECODE_OUTPUTS}"
      "-DINPUT_NAMES=${ENTRY_POINT_TYPES}"
      "-DOUTPUT_C=${CMAKE_CURRENT_BINARY_DIR}/${EMBED_DEVICECODE_CPP_FILE}"
      "-DOUTPUT_VAR=${EMBED_DEVICECODE_OUTPUT_TARGET}"
      # "-DOUTPUT_H=${EMBED_DEVICECODE_H_FILE}"
      -P ${EMBED_DEVICECODE_RUN}
    VERBATIM
    DEPENDS ${EMBED_DEVICECODE_OUTPUTS}
    )
  
  add_library(${EMBED_DEVICECODE_OUTPUT_TARGET} OBJECT)
  target_sources(${EMBED_DEVICECODE_OUTPUT_TARGET} PRIVATE ${EMBED_DEVICECODE_CPP_FILE}) #${EMBED_DEVICECODE_H_FILE} #${EMBED_DEVICECODE_SOURCES}
endfunction()<|MERGE_RESOLUTION|>--- conflicted
+++ resolved
@@ -84,11 +84,8 @@
       -fspv-extension=SPV_KHR_physical_storage_buffer
       -fspv-extension=SPV_KHR_vulkan_memory_model
       -fspv-extension=SPV_EXT_descriptor_indexing
-<<<<<<< HEAD
-=======
       # Below scalar layout flag makes structures in HLSL match C/C++ struct alignment. 
       # For example, float3's with size 12 align to a 12 byte boundary rather than 16. 
->>>>>>> 26fa89ad
       -fvk-use-scalar-layout
       -fcgl
       ${EMBED_DEVICECODE_SOURCES}
