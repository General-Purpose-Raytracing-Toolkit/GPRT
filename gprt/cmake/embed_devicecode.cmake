# MIT License

# Copyright (c) 2022 Nathan V. Morrical

# Permission is hereby granted, free of charge, to any person obtaining a copy
# of this software and associated documentation files (the "Software"), to deal
# in the Software without restriction, including without limitation the rights
# to use, copy, modify, merge, publish, distribute, sublicense, and/or sell
# copies of the Software, and to permit persons to whom the Software is
# furnished to do so, subject to the following conditions:

# The above copyright notice and this permission notice shall be included in all
# copies or substantial portions of the Software.

# THE SOFTWARE IS PROVIDED "AS IS", WITHOUT WARRANTY OF ANY KIND, EXPRESS OR
# IMPLIED, INCLUDING BUT NOT LIMITED TO THE WARRANTIES OF MERCHANTABILITY,
# FITNESS FOR A PARTICULAR PURPOSE AND NONINFRINGEMENT. IN NO EVENT SHALL THE
# AUTHORS OR COPYRIGHT HOLDERS BE LIABLE FOR ANY CLAIM, DAMAGES OR OTHER
# LIABILITY, WHETHER IN AN ACTION OF CONTRACT, TORT OR OTHERWISE, ARISING FROM,
# OUT OF OR IN CONNECTION WITH THE SOFTWARE OR THE USE OR OTHER DEALINGS IN THE
# SOFTWARE.

cmake_minimum_required(VERSION 3.12)

include(FetchContent)

find_program(CMAKE_SLANG_COMPILER slangc)

if (CMAKE_SLANG_COMPILER)
message("Found slangc: ${CMAKE_SLANG_COMPILER}")
else ()
  message("Slang compiler not defined...")
  message("Downloading Slang Compiler...")
  if (WIN32)
    FetchContent_Declare(SlangCompiler
      URL https://github.com/shader-slang/slang/releases/download/v2023.5.4/slang-2023.5.4-win64.zip
      URL_HASH SHA256=48201c552c32787212d4afd436bc452dc7d19ecef958a41c5036e9fcb9410a9c
      DOWNLOAD_NO_EXTRACT true
      DOWNLOAD_DIR "${CMAKE_BINARY_DIR}/"
    )
    FetchContent_Populate(SlangCompiler)
    message("Extracting...")
    execute_process(COMMAND powershell Expand-Archive -Force -Path "${CMAKE_BINARY_DIR}/slang-2023.5.4-win64.zip" -DestinationPath "${CMAKE_BINARY_DIR}/slang-2023.5.4-win64" RESULT_VARIABLE EXTRACT_RESULT)
    if(NOT EXTRACT_RESULT EQUAL 0)
        message(FATAL_ERROR "Extraction failed with error code: ${EXTRACT_RESULT}")
    else()
        message("Done.")
    endif()
    set(CMAKE_SLANG_COMPILER "${CMAKE_BINARY_DIR}/slang-2023.5.4-win64/bin/windows-x64/release/slangc.exe" CACHE INTERNAL "CMAKE_SLANG_COMPILER")
  else() # linux
    FetchContent_Declare(HLSLCompiler
      URL https://github.com/shader-slang/slang/releases/download/v2023.5.4/slang-2023.5.4-linux-x86_64.tar.gz
      URL_HASH SHA256=55f2329bfc91d21b8af43006daf078dd77c0041373cf4264953187bedf685f99
      DOWNLOAD_NO_EXTRACT true
      DOWNLOAD_DIR "${CMAKE_BINARY_DIR}/"
    )
    FetchContent_Populate(HLSLCompiler)
    message("Extracting...")
    execute_process(COMMAND mkdir -p "${CMAKE_BINARY_DIR}/slang-2023.5.4-linux-x86_64" RESULT_VARIABLE EXTRACT_RESULT)
    if(NOT EXTRACT_RESULT EQUAL 0)
        message(FATAL_ERROR "mkdir failed with error code: ${EXTRACT_RESULT}")
    endif()
    execute_process(COMMAND tar xzf "${CMAKE_BINARY_DIR}/slang-2023.5.4-linux-x86_64.tar.gz" -C "${CMAKE_BINARY_DIR}/slang-2023.5.4-linux-x86_64" RESULT_VARIABLE EXTRACT_RESULT)
    if(NOT EXTRACT_RESULT EQUAL 0)
        message(FATAL_ERROR "tar failed with error code: ${EXTRACT_RESULT}")
    else()
        message("Done.")
    endif()
    execute_process(COMMAND chmod +x "${CMAKE_BINARY_DIR}/slang-2023.5.4-linux-x86_64/bin/linux-x64/release/slangc")
    set(CMAKE_SLANG_COMPILER "${CMAKE_BINARY_DIR}/slang-2023.5.4-linux-x86_64/bin/linux-x64/release/slangc" CACHE INTERNAL "CMAKE_SLANG_COMPILER")
  endif()

  # Test to see if compiler is working
  execute_process(COMMAND ${CMAKE_SLANG_COMPILER} "-v" RESULT_VARIABLE EXTRACT_RESULT)
  if(NOT EXTRACT_RESULT EQUAL 0)
  message("Envoking Slang compiler failed with error code: ${EXTRACT_RESULT}")
  endif()
endif()

set(EMBED_DEVICECODE_DIR ${CMAKE_CURRENT_LIST_DIR} CACHE INTERNAL "")

<<<<<<< HEAD
function(embed_hlsl_devicecode)
  # processes arguments given to a function, and defines a set of variables
  #   which hold the values of the respective options
  set(oneArgs OUTPUT_TARGET)
  set(multiArgs SPIRV_LINK_LIBRARIES SOURCES HEADERS EMBEDDED_SYMBOL_NAMES ENTRY_POINTS)
  cmake_parse_arguments(EMBED_HLSL_DEVICECODE "" "${oneArgs}" "${multiArgs}" ${ARGN})

  unset(EMBED_HLSL_DEVICECODE_OUTPUTS)
  set(ENTRY_POINT_TYPES
    "RAYGEN"
    "INTERSECTION"
    "ANYHIT"
    "CLOSESTHIT"
    "MISS"
    "COMPUTE"
    "VERTEX"
    "PIXEL"
  )
  # "CALLABLE"
  list(LENGTH ENTRY_POINT_TYPES NUM_ENTRY_POINT_TYPES)
  math(EXPR NUM_ENTRY_POINT_TYPES_MINUS_ONE "${NUM_ENTRY_POINT_TYPES}-1")

  foreach(idx RANGE ${NUM_ENTRY_POINT_TYPES_MINUS_ONE})

    list(GET ENTRY_POINT_TYPES ${idx} ENTRY_POINT_TYPE)

    # Compile hlsl to SPIRV
    add_custom_command(
      OUTPUT ${CMAKE_CURRENT_BINARY_DIR}/${EMBED_HLSL_DEVICECODE_OUTPUT_TARGET}_${ENTRY_POINT_TYPE}.spv
      COMMAND ${CMAKE_DXC_COMPILER}
      -HV 2021
      -enable-16bit-types
      -spirv
      -fspv-target-env=vulkan1.1spirv1.4
      -enable-payload-qualifiers
      # -Werror
      -T lib_6_7
      -I ${GPRT_INCLUDE_DIR}
      -D GPRT_DEVICE
      -D ${ENTRY_POINT_TYPE}
      -fspv-extension=SPV_KHR_ray_tracing
      -fspv-extension=SPV_KHR_ray_tracing
      -fspv-extension=SPV_KHR_ray_query
      -fspv-extension=SPV_KHR_non_semantic_info
      -fspv-extension=SPV_KHR_physical_storage_buffer
      -fspv-extension=SPV_KHR_vulkan_memory_model
      -fspv-extension=SPV_EXT_descriptor_indexing
      # Below scalar layout flag makes structures in HLSL match C/C++ struct alignment. 
      # For example, float3's with size 12 align to a 12 byte boundary rather than 16. 
      -fvk-use-scalar-layout
      -fcgl
      ${EMBED_HLSL_DEVICECODE_SOURCES}
      -Fo ${CMAKE_CURRENT_BINARY_DIR}/${EMBED_HLSL_DEVICECODE_OUTPUT_TARGET}_${ENTRY_POINT_TYPE}.spv
      DEPENDS ${EMBED_HLSL_DEVICECODE_SOURCES} ${EMBED_HLSL_DEVICECODE_HEADERS} ${GPRT_INCLUDE_DIR}/gprt_device.h ${GPRT_INCLUDE_DIR}/gprt.h
    )

    list(APPEND EMBED_HLSL_DEVICECODE_OUTPUTS ${CMAKE_CURRENT_BINARY_DIR}/${EMBED_HLSL_DEVICECODE_OUTPUT_TARGET}_${ENTRY_POINT_TYPE}.spv)
  endforeach()

  # Embed spirv files as binary in a .cpp file
  set(EMBED_HLSL_DEVICECODE_RUN ${EMBED_DEVICECODE_DIR}/bin2c.cmake)
  set(EMBED_HLSL_DEVICECODE_CPP_FILE ${EMBED_HLSL_DEVICECODE_OUTPUT_TARGET}.cpp)
  add_custom_command(
    OUTPUT ${CMAKE_CURRENT_BINARY_DIR}/${EMBED_HLSL_DEVICECODE_OUTPUT_TARGET}.cpp
    COMMAND ${CMAKE_COMMAND}
      "-DINPUT_FILES=${EMBED_HLSL_DEVICECODE_OUTPUTS}"
      "-DINPUT_NAMES=${ENTRY_POINT_TYPES}"
      "-DOUTPUT_C=${CMAKE_CURRENT_BINARY_DIR}/${EMBED_HLSL_DEVICECODE_CPP_FILE}"
      "-DOUTPUT_VAR=${EMBED_HLSL_DEVICECODE_OUTPUT_TARGET}"
      # "-DOUTPUT_H=${EMBED_HLSL_DEVICECODE_H_FILE}"
      -P ${EMBED_HLSL_DEVICECODE_RUN}
    VERBATIM
    DEPENDS ${EMBED_HLSL_DEVICECODE_OUTPUTS}
    )
  
  add_library(${EMBED_HLSL_DEVICECODE_OUTPUT_TARGET} OBJECT)
  target_sources(${EMBED_HLSL_DEVICECODE_OUTPUT_TARGET} PRIVATE ${EMBED_HLSL_DEVICECODE_CPP_FILE}) #${EMBED_DEVICECODE_H_FILE} #${EMBED_DEVICECODE_SOURCES}
endfunction()

function(embed_slang_devicecode)
=======
function(embed_devicecode)
>>>>>>> 0023ad57
  # processes arguments given to a function, and defines a set of variables
  #   which hold the values of the respective options
  set(oneArgs OUTPUT_TARGET)
  set(multiArgs SPIRV_LINK_LIBRARIES SOURCES HEADERS)
  cmake_parse_arguments(EMBED_DEVICECODE "" "${oneArgs}" "${multiArgs}" ${ARGN})

  unset(EMBED_DEVICECODE_OUTPUTS)

  add_custom_command(
  # add_custom_target(
    OUTPUT ${CMAKE_CURRENT_BINARY_DIR}/${EMBED_DEVICECODE_OUTPUT_TARGET}.spv
    COMMAND ${CMAKE_SLANG_COMPILER}
    ${EMBED_DEVICECODE_SOURCES}
    -profile sm_6_7
    -target spirv -emit-spirv-directly
    -force-glsl-scalar-layout
    -fvk-use-entrypoint-name
    -matrix-layout-row-major
    -I ${GPRT_INCLUDE_DIR}
    -o ${CMAKE_CURRENT_BINARY_DIR}/${EMBED_DEVICECODE_OUTPUT_TARGET}.spv
    DEPENDS ${EMBED_DEVICECODE_SOURCES} ${EMBED_DEVICECODE_HEADERS} ${GPRT_INCLUDE_DIR}/gprt.slangh ${GPRT_INCLUDE_DIR}/gprt.h
  )

  list(APPEND EMBED_DEVICECODE_OUTPUT ${CMAKE_CURRENT_BINARY_DIR}/${EMBED_DEVICECODE_OUTPUT_TARGET}.spv)

  # Embed spirv as binary in a .cpp file
  set(EMBED_DEVICECODE_RUN ${EMBED_DEVICECODE_DIR}/bin2c.cmake)
  set(EMBED_DEVICECODE_CPP_FILE ${EMBED_DEVICECODE_OUTPUT_TARGET}.cpp)
  add_custom_command(
    OUTPUT ${CMAKE_CURRENT_BINARY_DIR}/${EMBED_DEVICECODE_OUTPUT_TARGET}.cpp
    COMMAND ${CMAKE_COMMAND}
      "-DINPUT_FILE=${EMBED_DEVICECODE_OUTPUT}"
      "-DOUTPUT_C=${CMAKE_CURRENT_BINARY_DIR}/${EMBED_DEVICECODE_CPP_FILE}"
      "-DOUTPUT_VAR=${EMBED_DEVICECODE_OUTPUT_TARGET}"
      -P ${EMBED_DEVICECODE_RUN}
    VERBATIM
    DEPENDS ${EMBED_DEVICECODE_OUTPUT}
    )
  
  add_library(${EMBED_DEVICECODE_OUTPUT_TARGET} OBJECT)
  target_sources(${EMBED_DEVICECODE_OUTPUT_TARGET} PRIVATE ${EMBED_DEVICECODE_CPP_FILE}) #${EMBED_DEVICECODE_H_FILE} #${EMBED_DEVICECODE_SOURCES}
endfunction()<|MERGE_RESOLUTION|>--- conflicted
+++ resolved
@@ -79,90 +79,7 @@
 
 set(EMBED_DEVICECODE_DIR ${CMAKE_CURRENT_LIST_DIR} CACHE INTERNAL "")
 
-<<<<<<< HEAD
-function(embed_hlsl_devicecode)
-  # processes arguments given to a function, and defines a set of variables
-  #   which hold the values of the respective options
-  set(oneArgs OUTPUT_TARGET)
-  set(multiArgs SPIRV_LINK_LIBRARIES SOURCES HEADERS EMBEDDED_SYMBOL_NAMES ENTRY_POINTS)
-  cmake_parse_arguments(EMBED_HLSL_DEVICECODE "" "${oneArgs}" "${multiArgs}" ${ARGN})
-
-  unset(EMBED_HLSL_DEVICECODE_OUTPUTS)
-  set(ENTRY_POINT_TYPES
-    "RAYGEN"
-    "INTERSECTION"
-    "ANYHIT"
-    "CLOSESTHIT"
-    "MISS"
-    "COMPUTE"
-    "VERTEX"
-    "PIXEL"
-  )
-  # "CALLABLE"
-  list(LENGTH ENTRY_POINT_TYPES NUM_ENTRY_POINT_TYPES)
-  math(EXPR NUM_ENTRY_POINT_TYPES_MINUS_ONE "${NUM_ENTRY_POINT_TYPES}-1")
-
-  foreach(idx RANGE ${NUM_ENTRY_POINT_TYPES_MINUS_ONE})
-
-    list(GET ENTRY_POINT_TYPES ${idx} ENTRY_POINT_TYPE)
-
-    # Compile hlsl to SPIRV
-    add_custom_command(
-      OUTPUT ${CMAKE_CURRENT_BINARY_DIR}/${EMBED_HLSL_DEVICECODE_OUTPUT_TARGET}_${ENTRY_POINT_TYPE}.spv
-      COMMAND ${CMAKE_DXC_COMPILER}
-      -HV 2021
-      -enable-16bit-types
-      -spirv
-      -fspv-target-env=vulkan1.1spirv1.4
-      -enable-payload-qualifiers
-      # -Werror
-      -T lib_6_7
-      -I ${GPRT_INCLUDE_DIR}
-      -D GPRT_DEVICE
-      -D ${ENTRY_POINT_TYPE}
-      -fspv-extension=SPV_KHR_ray_tracing
-      -fspv-extension=SPV_KHR_ray_tracing
-      -fspv-extension=SPV_KHR_ray_query
-      -fspv-extension=SPV_KHR_non_semantic_info
-      -fspv-extension=SPV_KHR_physical_storage_buffer
-      -fspv-extension=SPV_KHR_vulkan_memory_model
-      -fspv-extension=SPV_EXT_descriptor_indexing
-      # Below scalar layout flag makes structures in HLSL match C/C++ struct alignment. 
-      # For example, float3's with size 12 align to a 12 byte boundary rather than 16. 
-      -fvk-use-scalar-layout
-      -fcgl
-      ${EMBED_HLSL_DEVICECODE_SOURCES}
-      -Fo ${CMAKE_CURRENT_BINARY_DIR}/${EMBED_HLSL_DEVICECODE_OUTPUT_TARGET}_${ENTRY_POINT_TYPE}.spv
-      DEPENDS ${EMBED_HLSL_DEVICECODE_SOURCES} ${EMBED_HLSL_DEVICECODE_HEADERS} ${GPRT_INCLUDE_DIR}/gprt_device.h ${GPRT_INCLUDE_DIR}/gprt.h
-    )
-
-    list(APPEND EMBED_HLSL_DEVICECODE_OUTPUTS ${CMAKE_CURRENT_BINARY_DIR}/${EMBED_HLSL_DEVICECODE_OUTPUT_TARGET}_${ENTRY_POINT_TYPE}.spv)
-  endforeach()
-
-  # Embed spirv files as binary in a .cpp file
-  set(EMBED_HLSL_DEVICECODE_RUN ${EMBED_DEVICECODE_DIR}/bin2c.cmake)
-  set(EMBED_HLSL_DEVICECODE_CPP_FILE ${EMBED_HLSL_DEVICECODE_OUTPUT_TARGET}.cpp)
-  add_custom_command(
-    OUTPUT ${CMAKE_CURRENT_BINARY_DIR}/${EMBED_HLSL_DEVICECODE_OUTPUT_TARGET}.cpp
-    COMMAND ${CMAKE_COMMAND}
-      "-DINPUT_FILES=${EMBED_HLSL_DEVICECODE_OUTPUTS}"
-      "-DINPUT_NAMES=${ENTRY_POINT_TYPES}"
-      "-DOUTPUT_C=${CMAKE_CURRENT_BINARY_DIR}/${EMBED_HLSL_DEVICECODE_CPP_FILE}"
-      "-DOUTPUT_VAR=${EMBED_HLSL_DEVICECODE_OUTPUT_TARGET}"
-      # "-DOUTPUT_H=${EMBED_HLSL_DEVICECODE_H_FILE}"
-      -P ${EMBED_HLSL_DEVICECODE_RUN}
-    VERBATIM
-    DEPENDS ${EMBED_HLSL_DEVICECODE_OUTPUTS}
-    )
-  
-  add_library(${EMBED_HLSL_DEVICECODE_OUTPUT_TARGET} OBJECT)
-  target_sources(${EMBED_HLSL_DEVICECODE_OUTPUT_TARGET} PRIVATE ${EMBED_HLSL_DEVICECODE_CPP_FILE}) #${EMBED_DEVICECODE_H_FILE} #${EMBED_DEVICECODE_SOURCES}
-endfunction()
-
-function(embed_slang_devicecode)
-=======
 function(embed_devicecode)
->>>>>>> 0023ad57
   # processes arguments given to a function, and defines a set of variables
   #   which hold the values of the respective options
   set(oneArgs OUTPUT_TARGET)
